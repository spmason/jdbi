/**
 * Licensed under the Apache License, Version 2.0 (the "License");
 * you may not use this file except in compliance with the License.
 * You may obtain a copy of the License at
 *
 * http://www.apache.org/licenses/LICENSE-2.0
 *
 * Unless required by applicable law or agreed to in writing, software
 * distributed under the License is distributed on an "AS IS" BASIS,
 * WITHOUT WARRANTIES OR CONDITIONS OF ANY KIND, either express or implied.
 * See the License for the specific language governing permissions and
 * limitations under the License.
 */
package org.jdbi.v3.core.kotlin

import org.jdbi.v3.core.mapper.Nested
import org.jdbi.v3.core.mapper.RowMapper
import org.jdbi.v3.core.mapper.RowMapperFactory
import org.jdbi.v3.core.mapper.SingleColumnMapper
import org.jdbi.v3.core.mapper.reflect.ColumnName
import org.jdbi.v3.core.mapper.reflect.ColumnNameMatcher
import org.jdbi.v3.core.mapper.reflect.JdbiConstructor
import org.jdbi.v3.core.mapper.reflect.ReflectionMapperUtil.anyColumnsStartWithPrefix
import org.jdbi.v3.core.mapper.reflect.ReflectionMapperUtil.findColumnIndex
import org.jdbi.v3.core.mapper.reflect.ReflectionMapperUtil.getColumnNames
import org.jdbi.v3.core.mapper.reflect.ReflectionMappers
import org.jdbi.v3.core.qualifier.QualifiedType
import org.jdbi.v3.core.statement.StatementContext
import java.sql.ResultSet
import java.util.Optional
import java.util.OptionalInt
import java.util.concurrent.ConcurrentHashMap
import kotlin.reflect.KClass
import kotlin.reflect.KFunction
import kotlin.reflect.KMutableProperty1
import kotlin.reflect.KParameter
import kotlin.reflect.full.findAnnotation
import kotlin.reflect.full.memberProperties
import kotlin.reflect.full.primaryConstructor
import kotlin.reflect.jvm.isAccessible
import kotlin.reflect.jvm.javaField
import kotlin.reflect.jvm.javaType
import kotlin.reflect.jvm.jvmErasure

private val nullValueRowMapper = RowMapper<Any?> { _, _ -> null }

class KotlinMapper<T: Any>(clazz: KClass<T>, private val prefix: String = "") : RowMapper<T> {

    companion object {

        /**
         * Returns a mapper factory that maps to the given kotlin class
         *
         * @param type the mapped class
         * @param prefix the column name prefix for each mapped kotlin property
         * @return a mapper factory that maps to the given kotlin class
         */
        fun factory(type: KClass<*>, prefix: String = ""): RowMapperFactory {
            return RowMapperFactory.of(type.java, KotlinMapper(type, prefix))
        }


    }

    private val kClass = clazz
    private val constructor = findConstructor(kClass)
    private val constructorParameters = constructor.parameters
    private val memberProperties = kClass.memberProperties
        .mapNotNull { it as? KMutableProperty1<*, *> }
        .filter { property ->
            !constructorParameters.any { parameter -> parameter.paramName() == property.propName() }
        }

    private val nestedMappers = ConcurrentHashMap<KParameter, KotlinMapper<*>>()
    private val nestedPropertyMappers = ConcurrentHashMap<KMutableProperty1<*, *>, KotlinMapper<*>>()

    override fun map(rs: ResultSet, ctx: StatementContext): T {
        return specialize(rs, ctx).map(rs, ctx)
    }

    override fun specialize(rs: ResultSet, ctx: StatementContext): RowMapper<T> {
        val columnNames = getColumnNames(rs)
        val columnNameMatchers = ctx.getConfig(ReflectionMappers::class.java).columnNameMatchers
        val unmatchedColumns = columnNames.toMutableSet()

        val mapper = specialize0(ctx, columnNames, columnNameMatchers, unmatchedColumns)
            .orElseThrow {
                IllegalArgumentException(
                    "Mapping Kotlin type ${kClass.simpleName} didn't find any columns matching required, " +
                        "non-default constructor parameters in result set")
            }

        if (ctx.getConfig(ReflectionMappers::class.java).isStrictMatching &&
            unmatchedColumns.any { col -> col.startsWith(prefix) }) {

            throw IllegalArgumentException(
                "Mapping constructor-injected type ${kClass.simpleName} could not match parameters " +
                    "for columns: $unmatchedColumns")
        }

        return mapper
    }

    private fun specialize0(ctx: StatementContext,
                            columnNames: List<String>,
                            columnNameMatchers: List<ColumnNameMatcher>,
                            unmatchedColumns: MutableSet<String>
<<<<<<< HEAD
    ): RowMapper<T> {
        val constructorParameterMappers = constructorParameters.associate { parameter ->
            parameter to getConstructorParameterProvider(rs, ctx, parameter, columnNames, columnNameMatchers, unmatchedColumns)
=======
    ): Optional<RowMapper<Any>> {
        val resolvedConstructorParameters = constructorParameters
            .associate { parameter ->
                parameter to resolveConstructorParameterMapper(
                    ctx, parameter, columnNames, columnNameMatchers, unmatchedColumns)
            }

        val explicitlyMappedConstructorParameters = resolvedConstructorParameters
            .filter { it.value.first == ParamResolution.MAPPED }
            .keys
        val unmappedConstructorParameters = resolvedConstructorParameters
            .filter { it.value.first == ParamResolution.UNMAPPED }
            .keys
        if (unmappedConstructorParameters.isNotEmpty()) {
            if (explicitlyMappedConstructorParameters.isEmpty()) {
                // at least one constructor parameter is unmapped, and the rest are defaulted or nullable
                return Optional.empty()
            }
            // some constructor parameters explicitly mapped, and some unmapped
            throw IllegalArgumentException(
                "Mapping constructor-injected type ${kClass.simpleName} matched columns " +
                    "for constructor parameters ${explicitlyMappedConstructorParameters}, " +
                    "but not for ${unmappedConstructorParameters}"
            )
>>>>>>> 73d1165b
        }

        val memberPropertyMappers = memberProperties
            .associate { property ->
                property to resolveMemberPropertyMapper(ctx, property, columnNames, columnNameMatchers, unmatchedColumns)
            }
            .filterValues { it != null }

        if (explicitlyMappedConstructorParameters.isEmpty() && memberPropertyMappers.isEmpty()) {
            // no constructor parameters or properties are mapped. nothing for us to do
            return Optional.empty()
        }

        val constructorParameterMappers = resolvedConstructorParameters
            .mapValues { (_, value) -> value.second }
            // We filter 'null' mappers to remove parameters with no mappers but a default value
            .filterValues { it != null }

        return Optional.of(RowMapper { r, c ->
            val constructorParametersWithValues = constructorParameterMappers
                .mapValues { it.value?.map(r, c) }

            val memberPropertiesWithValues = memberPropertyMappers
                .mapValues { it.value?.map(r, c) }

            constructor.isAccessible = true
            constructor.callBy(constructorParametersWithValues).also { instance ->
                memberPropertiesWithValues.forEach { (prop, value) ->
                    prop.isAccessible = true
                    prop.setter.call(instance, value)
                }
            }
        })
    }

    private enum class ParamResolution {
        MAPPED,
        USE_DEFAULT,
        USE_NULL,
        UNMAPPED
    }

    private fun resolveConstructorParameterMapper(ctx: StatementContext,
                                                  parameter: KParameter,
                                                  columnNames: List<String>,
                                                  columnNameMatchers: List<ColumnNameMatcher>,
                                                  unmatchedColumns: MutableSet<String>
    ): Pair<ParamResolution, RowMapper<*>?> {
        val parameterName = parameter.paramName()

        val nested = parameter.findAnnotation<Nested>()
        if (nested == null) {
            val columnIndex = findColumnIndex(parameterName, columnNames, columnNameMatchers) { parameter.name }
            if (columnIndex.isPresent) {
                val type = QualifiedType.of(parameter.type.javaType)
                    .with(getQualifiers(parameter))

                return ctx.findColumnMapperFor(type)
                    .map { mapper ->
                        Pair(ParamResolution.MAPPED, SingleColumnMapper(mapper, columnIndex.asInt + 1))
                    }
                    .orElseThrow {
                        IllegalArgumentException(
                            "Could not find column mapper for type '$type' of parameter " +
                                "'$parameter' for constructor '$constructor'")
                    }.also {
                        unmatchedColumns.remove(columnNames[columnIndex.asInt])
                    }
            }
        } else {
            val nestedPrefix = prefix + nested.value

<<<<<<< HEAD
            nestedMappers
                    .computeIfAbsent(parameter) { p -> KotlinMapper(p.type.jvmErasure, nestedPrefix) }
                    .specialize0(rs, ctx, columnNames, columnNameMatchers, unmatchedColumns)
=======
            if (anyColumnsStartWithPrefix(columnNames, nestedPrefix, columnNameMatchers)) {
                val nestedMapper = nestedMappers
                    .computeIfAbsent(parameter) { p ->
                        KotlinMapper(p.type.jvmErasure.java, nestedPrefix)
                    }
                    .specialize0(ctx, columnNames, columnNameMatchers, unmatchedColumns)
                if (nestedMapper.isPresent) {
                    return Pair(ParamResolution.MAPPED, nestedMapper.get())
                }
            }
        }

        if (parameter.isOptional) {
            // Parameter has no matching columns but has a default value, use the default value
            return Pair(ParamResolution.USE_DEFAULT, null)
>>>>>>> 73d1165b
        }

        if (parameter.type.isMarkedNullable) {
            return Pair(ParamResolution.USE_NULL, nullValueRowMapper)
        }

        return Pair(ParamResolution.UNMAPPED, null)
    }

    private fun resolveMemberPropertyMapper(ctx: StatementContext,
                                            property: KMutableProperty1<*, *>,
                                            columnNames: List<String>,
                                            columnNameMatchers: List<ColumnNameMatcher>,
                                            unmatchedColumns: MutableSet<String>
    ): RowMapper<*>? {
        val propertyName = property.propName()
        val nested = property.javaField?.getAnnotation(Nested::class.java)

        if (nested == null) {
            val possibleColumnIndex : OptionalInt = findColumnIndex(propertyName, columnNames, columnNameMatchers, { property.name })
            val columnIndex : Int = when {
                possibleColumnIndex.isPresent -> possibleColumnIndex.asInt
                ! property.isLateinit -> return null
                else -> throw IllegalArgumentException(
                    "Member '${property.name}' of class '${kClass.simpleName} has no column in the result set but is lateinit. " +
                        "Verify that your result set has the columns expected, or annotate the " +
                        "property explicitly with @ColumnName"
                )
            }

            val type = property.returnType.javaType
            return ctx.findColumnMapperFor(type)
                    .map { mapper -> SingleColumnMapper(mapper, columnIndex + 1) }
                    .orElseThrow {
                        IllegalArgumentException(
                            "Could not find column mapper for type '$type' of property " +
                                "'${property.name}' for constructor '${kClass.simpleName}'")
                    }
                    .also {
                        unmatchedColumns.remove(columnNames[columnIndex])
                    }
        } else {
            val nestedPrefix = prefix + nested.value

<<<<<<< HEAD
            nestedPropertyMappers
                    .computeIfAbsent(property) { p -> KotlinMapper(p.returnType.jvmErasure, nestedPrefix) }
                    .specialize0(rs, ctx, columnNames, columnNameMatchers, unmatchedColumns)
=======
            if (anyColumnsStartWithPrefix(columnNames, nestedPrefix, columnNameMatchers)) {
                return nestedPropertyMappers
                    .computeIfAbsent(property) { p -> KotlinMapper(p.returnType.jvmErasure.java, nestedPrefix) }
                    .specialize0(ctx, columnNames, columnNameMatchers, unmatchedColumns)
                    .orElse(null)
            }
>>>>>>> 73d1165b
        }

        return null
    }

    private fun KParameter.paramName(): String? {
        return prefix + (findAnnotation<ColumnName>()?.value ?: name)
    }

    private fun KMutableProperty1<*, *>.propName(): String {
        val annotation = this.javaField?.getAnnotation(ColumnName::class.java)
        return prefix + (annotation?.value ?: name)
    }

<<<<<<< HEAD
    private fun <T : Any> findConstructor(kClass: KClass<T>) = kClass.primaryConstructor ?: findSecondaryConstructor(kClass)
=======
private fun <C : Any> findConstructor(kClass: KClass<C>) : KFunction<C> {
    val annotatedConstructors = kClass.constructors.filter { it.findAnnotation<JdbiConstructor>() != null }
    return when {
        annotatedConstructors.isEmpty() -> kClass.primaryConstructor ?: findSecondaryConstructor(kClass)
        annotatedConstructors.size == 1 -> annotatedConstructors.first()
        else -> throw IllegalArgumentException("A bean, ${kClass.simpleName} was mapped which was not instantiable (multiple constructors marked with ${JdbiConstructor::class.simpleName})")
    }
}
>>>>>>> 73d1165b

    private fun <T : Any> findSecondaryConstructor(kClass: KClass<T>): KFunction<T> {
        if (kClass.constructors.size == 1) {
            return kClass.constructors.first()
        } else {
            throw IllegalArgumentException("A bean, ${kClass.simpleName} was mapped which was not instantiable (cannot find appropriate constructor)")
        }
    }

}<|MERGE_RESOLUTION|>--- conflicted
+++ resolved
@@ -15,7 +15,6 @@
 
 import org.jdbi.v3.core.mapper.Nested
 import org.jdbi.v3.core.mapper.RowMapper
-import org.jdbi.v3.core.mapper.RowMapperFactory
 import org.jdbi.v3.core.mapper.SingleColumnMapper
 import org.jdbi.v3.core.mapper.reflect.ColumnName
 import org.jdbi.v3.core.mapper.reflect.ColumnNameMatcher
@@ -44,25 +43,8 @@
 
 private val nullValueRowMapper = RowMapper<Any?> { _, _ -> null }
 
-class KotlinMapper<T: Any>(clazz: KClass<T>, private val prefix: String = "") : RowMapper<T> {
-
-    companion object {
-
-        /**
-         * Returns a mapper factory that maps to the given kotlin class
-         *
-         * @param type the mapped class
-         * @param prefix the column name prefix for each mapped kotlin property
-         * @return a mapper factory that maps to the given kotlin class
-         */
-        fun factory(type: KClass<*>, prefix: String = ""): RowMapperFactory {
-            return RowMapperFactory.of(type.java, KotlinMapper(type, prefix))
-        }
-
-
-    }
-
-    private val kClass = clazz
+class KotlinMapper(clazz: Class<*>, private val prefix: String = "") : RowMapper<Any> {
+    private val kClass: KClass<*> = clazz.kotlin
     private val constructor = findConstructor(kClass)
     private val constructorParameters = constructor.parameters
     private val memberProperties = kClass.memberProperties
@@ -71,14 +53,14 @@
             !constructorParameters.any { parameter -> parameter.paramName() == property.propName() }
         }
 
-    private val nestedMappers = ConcurrentHashMap<KParameter, KotlinMapper<*>>()
-    private val nestedPropertyMappers = ConcurrentHashMap<KMutableProperty1<*, *>, KotlinMapper<*>>()
-
-    override fun map(rs: ResultSet, ctx: StatementContext): T {
+    private val nestedMappers = ConcurrentHashMap<KParameter, KotlinMapper>()
+    private val nestedPropertyMappers = ConcurrentHashMap<KMutableProperty1<*, *>, KotlinMapper>()
+
+    override fun map(rs: ResultSet, ctx: StatementContext): Any {
         return specialize(rs, ctx).map(rs, ctx)
     }
 
-    override fun specialize(rs: ResultSet, ctx: StatementContext): RowMapper<T> {
+    override fun specialize(rs: ResultSet, ctx: StatementContext): RowMapper<Any> {
         val columnNames = getColumnNames(rs)
         val columnNameMatchers = ctx.getConfig(ReflectionMappers::class.java).columnNameMatchers
         val unmatchedColumns = columnNames.toMutableSet()
@@ -105,11 +87,6 @@
                             columnNames: List<String>,
                             columnNameMatchers: List<ColumnNameMatcher>,
                             unmatchedColumns: MutableSet<String>
-<<<<<<< HEAD
-    ): RowMapper<T> {
-        val constructorParameterMappers = constructorParameters.associate { parameter ->
-            parameter to getConstructorParameterProvider(rs, ctx, parameter, columnNames, columnNameMatchers, unmatchedColumns)
-=======
     ): Optional<RowMapper<Any>> {
         val resolvedConstructorParameters = constructorParameters
             .associate { parameter ->
@@ -134,7 +111,6 @@
                     "for constructor parameters ${explicitlyMappedConstructorParameters}, " +
                     "but not for ${unmappedConstructorParameters}"
             )
->>>>>>> 73d1165b
         }
 
         val memberPropertyMappers = memberProperties
@@ -207,11 +183,6 @@
         } else {
             val nestedPrefix = prefix + nested.value
 
-<<<<<<< HEAD
-            nestedMappers
-                    .computeIfAbsent(parameter) { p -> KotlinMapper(p.type.jvmErasure, nestedPrefix) }
-                    .specialize0(rs, ctx, columnNames, columnNameMatchers, unmatchedColumns)
-=======
             if (anyColumnsStartWithPrefix(columnNames, nestedPrefix, columnNameMatchers)) {
                 val nestedMapper = nestedMappers
                     .computeIfAbsent(parameter) { p ->
@@ -227,7 +198,6 @@
         if (parameter.isOptional) {
             // Parameter has no matching columns but has a default value, use the default value
             return Pair(ParamResolution.USE_DEFAULT, null)
->>>>>>> 73d1165b
         }
 
         if (parameter.type.isMarkedNullable) {
@@ -272,18 +242,12 @@
         } else {
             val nestedPrefix = prefix + nested.value
 
-<<<<<<< HEAD
-            nestedPropertyMappers
-                    .computeIfAbsent(property) { p -> KotlinMapper(p.returnType.jvmErasure, nestedPrefix) }
-                    .specialize0(rs, ctx, columnNames, columnNameMatchers, unmatchedColumns)
-=======
             if (anyColumnsStartWithPrefix(columnNames, nestedPrefix, columnNameMatchers)) {
                 return nestedPropertyMappers
                     .computeIfAbsent(property) { p -> KotlinMapper(p.returnType.jvmErasure.java, nestedPrefix) }
                     .specialize0(ctx, columnNames, columnNameMatchers, unmatchedColumns)
                     .orElse(null)
             }
->>>>>>> 73d1165b
         }
 
         return null
@@ -297,10 +261,8 @@
         val annotation = this.javaField?.getAnnotation(ColumnName::class.java)
         return prefix + (annotation?.value ?: name)
     }
-
-<<<<<<< HEAD
-    private fun <T : Any> findConstructor(kClass: KClass<T>) = kClass.primaryConstructor ?: findSecondaryConstructor(kClass)
-=======
+}
+
 private fun <C : Any> findConstructor(kClass: KClass<C>) : KFunction<C> {
     val annotatedConstructors = kClass.constructors.filter { it.findAnnotation<JdbiConstructor>() != null }
     return when {
@@ -309,14 +271,11 @@
         else -> throw IllegalArgumentException("A bean, ${kClass.simpleName} was mapped which was not instantiable (multiple constructors marked with ${JdbiConstructor::class.simpleName})")
     }
 }
->>>>>>> 73d1165b
-
-    private fun <T : Any> findSecondaryConstructor(kClass: KClass<T>): KFunction<T> {
-        if (kClass.constructors.size == 1) {
-            return kClass.constructors.first()
-        } else {
-            throw IllegalArgumentException("A bean, ${kClass.simpleName} was mapped which was not instantiable (cannot find appropriate constructor)")
-        }
-    }
-
+
+private fun <C : Any> findSecondaryConstructor(kClass: KClass<C>): KFunction<C> {
+    if (kClass.constructors.size == 1) {
+        return kClass.constructors.first()
+    } else {
+        throw IllegalArgumentException("A bean, ${kClass.simpleName} was mapped which was not instantiable (cannot find appropriate constructor)")
+    }
 }