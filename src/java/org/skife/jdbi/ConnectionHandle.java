--- conflicted
+++ resolved
@@ -14,12 +14,8 @@
  */
 package org.skife.jdbi;
 
-<<<<<<< HEAD
-=======
 import org.skife.jdbi.tweak.ScriptLocator;
->>>>>>> bad5ca95
 import org.skife.jdbi.tweak.TransactionHandler;
-import org.skife.jdbi.unstable.RowMapper;
 
 import java.io.IOException;
 import java.sql.Connection;
@@ -34,29 +30,12 @@
 import java.util.Iterator;
 import java.util.List;
 import java.util.Map;
-<<<<<<< HEAD
-import java.util.ListIterator;
-=======
->>>>>>> bad5ca95
 
 class ConnectionHandle implements Handle
 {
     private final Connection conn;
     private final StatementCache cache;
     private final TransactionHandler transactionHandler;
-<<<<<<< HEAD
-    private final RowMapper mapper;
-
-    ConnectionHandle(final Connection conn,
-                     NamedStatementRepository repository,
-                     TransactionHandler transactionHandler,
-                     Map globals,
-                     RowMapper mapper)
-    {
-        this.conn = conn;
-        this.transactionHandler = transactionHandler;
-        this.mapper = mapper;
-=======
     private final ScriptLocator scriptLocator;
 
     ConnectionHandle(final Connection conn, 
@@ -68,7 +47,6 @@
         this.conn = conn;
         this.transactionHandler = transactionHandler;
         this.scriptLocator = scriptLocator;
->>>>>>> bad5ca95
         this.cache = new StatementCache(conn, repository, new HashMap(globals));
     }
 
@@ -161,10 +139,12 @@
         }
     }
 
-    void clearStatementCacheInternal() throws CacheCloseException
+    public void clearStatementCacheInternal() throws CacheCloseException
     {
         final Collection exceptions = cache.close();
-        if (!exceptions.isEmpty())
+        if (exceptions.isEmpty())
+            return;
+        else
         {
             CacheCloseException e = new CacheCloseException();
             e.getExceptions().addAll(exceptions);
@@ -389,7 +369,13 @@
             }
             while (results.next())
             {
-                final Map row = mapper.map(columns, results);
+                final Map row = new RowMap();
+                for (int i = 0; i != columns.length; i++)
+                {
+                    final String column = columns[i];
+                    final Object value = results.getObject(i + 1);
+                    row.put(column, value);
+                }
                 try
                 {
                     callback.eachRow(this, row);
@@ -472,27 +458,4 @@
     {
         return cache.getGlobals();
     }
-
-    public Query createQuery(String sql)
-    {
-        return new HandleQuery(mapper, cache.find(sql));
-    }
-
-    public void close(Iterator i)
-    {
-        if (i instanceof ResultSetListIterator)
-        {
-            ResultSetListIterator ri = (ResultSetListIterator)i;
-            ri.close();
-        }
-    }
-
-    public void close(ListIterator i)
-    {
-        if (i instanceof ResultSetListIterator)
-        {
-            ResultSetListIterator ri = (ResultSetListIterator)i;
-            ri.close();
-        }
-    }
 }