/*
 * Copyright 2004 - 2011 Brian McCallister
 *
 * Licensed under the Apache License, Version 2.0 (the "License");
 * you may not use this file except in compliance with the License.
 * You may obtain a copy of the License at
 *
 * http://www.apache.org/licenses/LICENSE-2.0
 *
 * Unless required by applicable law or agreed to in writing, software
 * distributed under the License is distributed on an "AS IS" BASIS,
 * WITHOUT WARRANTIES OR CONDITIONS OF ANY KIND, either express or implied.
 * See the License for the specific language governing permissions and
 * limitations under the License.
 */

package org.skife.jdbi.v2;

import org.skife.jdbi.v2.exceptions.TransactionFailedException;
import org.skife.jdbi.v2.exceptions.UnableToCloseResourceException;
import org.skife.jdbi.v2.exceptions.UnableToManipulateTransactionIsolationLevelException;
import org.skife.jdbi.v2.sqlobject.SqlObjectBuilder;
import org.skife.jdbi.v2.tweak.ArgumentFactory;
import org.skife.jdbi.v2.tweak.ContainerFactory;
import org.skife.jdbi.v2.tweak.ResultSetMapper;
import org.skife.jdbi.v2.tweak.SQLLog;
import org.skife.jdbi.v2.tweak.StatementBuilder;
import org.skife.jdbi.v2.tweak.StatementCustomizer;
import org.skife.jdbi.v2.tweak.StatementLocator;
import org.skife.jdbi.v2.tweak.StatementRewriter;
import org.skife.jdbi.v2.tweak.TransactionHandler;

import java.sql.Connection;
import java.sql.SQLException;
import java.util.Collections;
import java.util.HashMap;
import java.util.List;
import java.util.Map;
import java.util.concurrent.atomic.AtomicBoolean;

class BasicHandle implements Handle
{

    private StatementRewriter statementRewriter;
    private StatementLocator  statementLocator;
    private SQLLog            log;
    private TimingCollector   timingCollector;
    private StatementBuilder  statementBuilder;

    private boolean closed = false;

    private final Map<String, Object>      globalStatementAttributes;
    private final MappingRegistry          mappingRegistry;
    private final ContainerFactoryRegistry containerFactoryRegistry;
    private final Foreman                  foreman;
    private final TransactionHandler       transactions;
    private final Connection               connection;


    BasicHandle(TransactionHandler transactions,
                StatementLocator statementLocator,
                StatementBuilder preparedStatementCache,
                StatementRewriter statementRewriter,
                Connection connection,
                Map<String, Object> globalStatementAttributes,
                SQLLog log,
                TimingCollector timingCollector,
                MappingRegistry mappingRegistry,
                Foreman foreman,
                ContainerFactoryRegistry containerFactoryRegistry)
    {
        this.statementBuilder = preparedStatementCache;
        this.statementRewriter = statementRewriter;
        this.transactions = transactions;
        this.connection = connection;
        this.statementLocator = statementLocator;
        this.log = log;
        this.timingCollector = timingCollector;
        this.mappingRegistry = mappingRegistry;
        this.foreman = foreman;
        this.globalStatementAttributes = new HashMap<String, Object>();
        this.globalStatementAttributes.putAll(globalStatementAttributes);
        this.containerFactoryRegistry = containerFactoryRegistry.createChild();
    }

    public Query<Map<String, Object>> createQuery(String sql)
    {
        return new Query<Map<String, Object>>(new Binding(),
                                              new DefaultMapper(),
                                              statementLocator,
                                              statementRewriter,
                                              this,
                                              statementBuilder,
                                              sql,
                                              new ConcreteStatementContext(globalStatementAttributes),
                                              log,
                                              timingCollector,
                                              Collections.<StatementCustomizer>emptyList(),
                                              new MappingRegistry(mappingRegistry),
                                              foreman.createChild(),
                                              containerFactoryRegistry.createChild());
    }

    /**
     * Get the JDBC Connection this Handle uses
     *
     * @return the JDBC Connection this Handle uses
     */
    public Connection getConnection()
    {
        return this.connection;
    }

    public void close()
    {
        if (!closed) {
            statementBuilder.close(getConnection());
            try {
                connection.close();
            }
            catch (SQLException e) {
                throw new UnableToCloseResourceException("Unable to close Connection", e);
            }
            finally {
                log.logReleaseHandle(this);
                closed = true;
            }
        }
    }

    boolean isClosed()
    {
        return closed;
    }

    public void define(String key, Object value)
    {
        this.globalStatementAttributes.put(key, value);
    }

    /**
     * Start a transaction
     */
    public Handle begin()
    {
        transactions.begin(this);
        log.logBeginTransaction(this);
        return this;
    }

    /**
     * Commit a transaction
     */
    public Handle commit()
    {
        final long start = System.nanoTime();
        transactions.commit(this);
        log.logCommitTransaction((System.nanoTime() - start) / 1000000L, this);
        return this;
    }

    /**
     * Rollback a transaction
     */
    public Handle rollback()
    {
        final long start = System.nanoTime();
        transactions.rollback(this);
        log.logRollbackTransaction((System.nanoTime() - start) / 1000000L, this);
        return this;
    }

    /**
     * Create a transaction checkpoint (savepoint in JDBC terminology) with the name provided.
     *
     * @param name The name of the checkpoint
     *
     * @return The same handle
     */
    public Handle checkpoint(String name)
    {
        transactions.checkpoint(this, name);
        log.logCheckpointTransaction(this, name);
        return this;
    }

    /**
     * Release the named checkpoint, making rollback to it not possible.
     *
     * @return The same handle
     */
    public Handle release(String checkpointName)
    {
        transactions.release(this, checkpointName);
        log.logReleaseCheckpointTransaction(this, checkpointName);
        return this;
    }

    public void setStatementBuilder(StatementBuilder builder)
    {
        this.statementBuilder = builder;
    }

    public void setSQLLog(SQLLog log)
    {
        this.log = log;
    }

    public void setTimingCollector(final TimingCollector timingCollector)
    {
        if (timingCollector == null) {
            this.timingCollector = TimingCollector.NOP_TIMING_COLLECTOR;
        }
        else {
            this.timingCollector = timingCollector;
        }
    }


    /**
     * Rollback a transaction to a named checkpoint
     *
     * @param checkpointName the name of the checkpoint, previously declared with {@see Handle#checkpoint}
     */
    public Handle rollback(String checkpointName)
    {
        final long start = System.nanoTime();
        transactions.rollback(this, checkpointName);
        log.logRollbackToCheckpoint((System.nanoTime() - start) / 1000000L, this, checkpointName);
        return this;
    }

    public boolean isInTransaction()
    {
        return transactions.isInTransaction(this);
    }

    public Update createStatement(String sql)
    {
        return new Update(this,
                          statementLocator,
                          statementRewriter,
                          statementBuilder,
                          sql,
                          new ConcreteStatementContext(globalStatementAttributes),
                          log,
                          timingCollector,
                          foreman,
                          containerFactoryRegistry);
    }

    public Call createCall(String sql)
    {
        return new Call(this,
                        statementLocator,
                        statementRewriter,
                        statementBuilder,
                        sql,
                        new ConcreteStatementContext(globalStatementAttributes),
                        log,
                        timingCollector,
                        Collections.<StatementCustomizer>emptyList(),
                        foreman,
                        containerFactoryRegistry);
    }

    public int insert(String sql, Object... args)
    {
        return update(sql, args);
    }

    public int update(String sql, Object... args)
    {
        Update stmt = createStatement(sql);
        int position = 0;
        for (Object arg : args) {
            stmt.bind(position++, arg);
        }
        return stmt.execute();
    }

    public PreparedBatch prepareBatch(String sql)
    {
        return new PreparedBatch(statementLocator,
                                 statementRewriter,
                                 this,
                                 statementBuilder,
                                 sql,
                                 new ConcreteStatementContext(this.globalStatementAttributes),
                                 log,
                                 timingCollector,
                                 Collections.<StatementCustomizer>emptyList(),
                                 foreman,
                                 containerFactoryRegistry);
    }

    public Batch createBatch()
    {
        return new Batch(this.statementRewriter,
                         this.connection,
                         globalStatementAttributes,
                         log,
                         timingCollector,
                         foreman.createChild());
    }

    public <ReturnType> ReturnType inTransaction(TransactionCallback<ReturnType> callback)
    {
        return transactions.inTransaction(this, callback);
    }

    public <ReturnType> ReturnType inTransaction(TransactionIsolationLevel level,
                                                 TransactionCallback<ReturnType> callback)
    {
<<<<<<< HEAD
        final TransactionIsolationLevel initial = getTransactionIsolationLevel();
        boolean failed = true;
        try {
            setTransactionIsolation(level);

            ReturnType result = inTransaction(callback);
            failed = false;

            return result;
        }
        finally {
            try {
                setTransactionIsolation(initial);
            }
            catch (RuntimeException e) {
                if (! failed) {
                    throw e;
                }

                // Ignore, there was already an exceptional condition and we don't want to clobber it.
            }
        }
=======
        return transactions.inTransaction(this, level, callback);
>>>>>>> 3ed9dc16
    }

    public List<Map<String, Object>> select(String sql, Object... args)
    {
        Query<Map<String, Object>> query = this.createQuery(sql);
        int position = 0;
        for (Object arg : args) {
            query.bind(position++, arg);
        }
        return query.list();
    }

    public void setStatementLocator(StatementLocator locator)
    {
        this.statementLocator = locator;
    }

    public void setStatementRewriter(StatementRewriter rewriter)
    {
        this.statementRewriter = rewriter;
    }

    public Script createScript(String name)
    {
        return new Script(this, statementLocator, name, globalStatementAttributes);
    }

    public void execute(String sql, Object... args)
    {
        this.update(sql, args);
    }

    public void registerMapper(ResultSetMapper mapper)
    {
        mappingRegistry.add(mapper);
    }

    public void registerMapper(ResultSetMapperFactory factory)
    {
        mappingRegistry.add(factory);
    }

    public <SqlObjectType> SqlObjectType attach(Class<SqlObjectType> sqlObjectType)
    {
        return SqlObjectBuilder.attach(this, sqlObjectType);
    }

    public void setTransactionIsolation(TransactionIsolationLevel level)
    {
        setTransactionIsolation(level.intValue());
    }

    public void setTransactionIsolation(int level)
    {
        try {
            connection.setTransactionIsolation(level);
        }
        catch (SQLException e) {
            throw new UnableToManipulateTransactionIsolationLevelException(level, e);
        }
    }

    public TransactionIsolationLevel getTransactionIsolationLevel()
    {
        try {
            return TransactionIsolationLevel.valueOf(connection.getTransactionIsolation());
        }
        catch (SQLException e) {
            throw new UnableToManipulateTransactionIsolationLevelException("unable to access current setting", e);
        }
    }

    public void registerArgumentFactory(ArgumentFactory argumentFactory)
    {
        this.foreman.register(argumentFactory);
    }

    public void registerContainerFactory(ContainerFactory<?> factory)
    {
        this.containerFactoryRegistry.register(factory);
    }
}<|MERGE_RESOLUTION|>--- conflicted
+++ resolved
@@ -312,13 +312,12 @@
     public <ReturnType> ReturnType inTransaction(TransactionIsolationLevel level,
                                                  TransactionCallback<ReturnType> callback)
     {
-<<<<<<< HEAD
         final TransactionIsolationLevel initial = getTransactionIsolationLevel();
         boolean failed = true;
         try {
             setTransactionIsolation(level);
 
-            ReturnType result = inTransaction(callback);
+            ReturnType result = transactions.inTransaction(this, level, callback);
             failed = false;
 
             return result;
@@ -335,9 +334,6 @@
                 // Ignore, there was already an exceptional condition and we don't want to clobber it.
             }
         }
-=======
-        return transactions.inTransaction(this, level, callback);
->>>>>>> 3ed9dc16
     }
 
     public List<Map<String, Object>> select(String sql, Object... args)
