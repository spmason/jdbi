= Jdbi 3 Developer Guide
:doctype: book
:toc: left
:toclevels: 3
:sectanchors:
:sectlinks:
:sectnums:
:linkattrs:
:icons: font
:source-highlighter: coderay
:source-language: asciidoc
:jdbidocs: ./apidocs/org/jdbi/v3
:jdkdocs: https://docs.oracle.com/javase/8/docs/api

:projecthome: https://github.com/jdbi/jdbi
:exampledir: ../test/java/jdbi/doc
:exampleresourcedir: ../test/resources
:coreexampledir: ../../../core/src/test/java/org/jdbi/v3/core/mapper
:guavaexampledir: ../../../guava/src/test/java/org/jdbi/v3/guava
:sqlobjectexampledir: ../../../sqlobject/src/test/java/org/jdbi/v3/sqlobject

////
Style guidelines:

* Refer to the project in prose as simply Jdbi, with no adornment or
  formatting. Enclose the class name `Jdbi` in back ticks so readers can
  distinguish references to the `Jdbi` class from references to the Jdbi
  project as a whole.
* 80 characters per line, except when you can't break it up e.g. links or
  asciidoc directives
* Avoid JUnit boilerplate in code examples. Assertions are ok if they
  complement the example.
* External links should use a caret at the end of the link title e.g.
  link:path/to/doc[the title^] so they open in separate tabs. See
  http://asciidoctor.org/docs/asciidoc-writers-guide/#target-window-and-role-attributes-for-links
* Be funny. Nobody like reading dry documentation.
* Be inclusive: keep usage of male and female names equal in code examples.
* Best edited while drunk

////

== Introduction to Jdbi

The *Jdbi* library provides convenient, idiomatic access to relational data in
Java.

Jdbi is built on top of JDBC. If your database has a JDBC driver, you can use
Jdbi with it.

Jdbi's API comes in two flavors:

=== Fluent API

The Core API provides a fluent, imperative interface.

[source,java,indent=0]
----
include::{exampledir}/IntroductionTest.java[tags=core]
----

=== Declarative API

The SQL Object extension sits atop Core, and provides a declarative interface.

[source,java,indent=0]
----
include::{exampledir}/IntroductionTest.java[tags=sqlobject-declaration]
----

[source,java,indent=0]
----
include::{exampledir}/IntroductionTest.java[tags=sqlobject-usage]
----

Jdbi has a flexible plugin architecture which makes it easy to fold in support
for your favorite libraries (Guava, JodaTime, Spring, Vavr) or database vendor
(H2, Oracle, Postgres).

Jdbi is not an ORM. There is no session cache, change tracking, "open session
in view", or cajoling the library to understand your schema.

Instead, Jdbi provides straightforward mapping between SQL and simple tabular
data structures.

You bring your own SQL, and Jdbi only runs the commands you tell it to--the way
God intended.

[NOTE]
Jdbi 3 is currently in beta. While we are reasonably confident in its
quality, we recommend thoroughly testing your code with Jdbi 3 before using it
in a production environment. http://www.jdbi.org[jdbi2^] is still the stable
release.

[TIP]
Already using Jdbi v2? See <<Upgrading from v2 to v3>>.

== Getting Started

Jdbi is easy to include in your Java project - with an
link:https://www.apache.org/licenses/LICENSE-2.0.html[Apache 2.0^] license, few
external dependencies, and JARs distributed through
link:http://search.maven.org/#search%7Cga%7C1%7Cg%3A%22org.jdbi%22%20AND%20v%3A%22{project_version}%22[Maven Central^],
you can just include the relevant artifacts in your POM:

[source,xml,subs="attributes,specialchars"]
----
<dependencyManagement>
  <dependencies>
    <dependency>
      <groupId>org.jdbi</groupId>
      <artifactId>jdbi3-bom</artifactId>
      <type>pom</type>
      <version>{project_version}</version>
      <scope>import</scope>
    </dependency>
  </dependencies>
</dependencyManagement>
----

Then, in your `<dependencies>` section, declare a dependency for each Jdbi
module you want to use:

[source,xml,subs="specialchars"]
----
<dependencies>
  <dependency>
    <groupId>org.jdbi</groupId>
    <artifactId>jdbi3-core</artifactId>
  </dependency>
</dependencies>
----

Jdbi provides several other modules, which enhance the core API with additional
features.

[glossary]
jdbi3-sqlobject::
    The SQL Object extension. Most Jdbi users use this.
jdbi3-guava::
    Support for Guava's collection and Optional types.
jdbi3-jodatime2::
    Support for JodaTime v2's DateTime type.
jdbi3-jpa::
    Minimal support for JPA annotations.
jdbi3-kotlin::
    Automatically map kotlin data classes.
jdbi3-kotlin-sqlobject::
    Enhance the SQL Object extension to support Kotlin default methods and
    method default parameters.
jdbi3-oracle12::
    Support Oracle returning DML statements.
jdbi3-postgres::
    Support for most data types supported by Postgres driver.
jdbi3-spring4::
    Provides a factory bean to set up Jdbi singleton.
jdbi3-stringtemplate4::
    Use the StringTemplate4 template engine, instead of JDBI's built in engine.
jdbi3-vavr::
    Support for Vavr Tuples, Collections and Value arguments

== Core API

=== Jdbi

The link:{jdbidocs}/core/Jdbi.html[Jdbi^] class is the main entry point into
the library.

Each `Jdbi` instance wraps a JDBC
link:{jdkdocs}/javax/sql/DataSource.html[DataSource^].
It is also a repository of configuration for your database session.

There are a few ways to create a `Jdbi` instance. You can use a JDBC URL:

[source,java,indent=0]
----
include::{exampledir}/FiveMinuteTourTest.java[tags=createJdbi]
----

If you have a `DataSource` object, you can use that directly:

[source,java]
----
DataSource ds = ...
Jdbi jdbi = Jdbi.create(ds);
----

`Jdbi` instances are thread-safe and do not own any database resources.

Typically applications create a single, shared `Jdbi` instance, and set up
any common configuration there.

In a more limited scope (such as an HTTP request, or event callback),
you would then request a `Handle` object from your `Jdbi` instance.

=== Handle

Handles represent an active
link:{jdkdocs}/java/sql/Connection.html[database connection^].

link:{jdbidocs}/core/Handle.html[Handle^] is used to prepare and run SQL
statements against the database, and manage database transactions. It provides
access to fluent statement APIs that can bind arguments, execute the statement,
and then map any results into Java objects.

A `Handle` inherits configuration from the `Jdbi` at the time it is created.

[CAUTION]
Because `Handle` holds an open connection, care must be taken to ensure
that each handle is closed when you are done with it. Failure to close
Handles will eventually overwhelm your database with open connections, or
drain your connection pool.

There are a few ways to obtain a `Handle` instance at runtime.

If your operation will return some result, use
link:{jdbidocs}/core/Jdbi.html#withHandle-org.jdbi.v3.core.HandleCallback-[jdbi.withHandle()^]:

[source,java,indent=0]
----
include::{exampledir}/FiveMinuteTourTest.java[tags=withHandle]
----

If your operation does not need to return a result,
use `Jdbi.useHandle(HandleConsumer)`:

[source,java,indent=0]
----
include::{exampledir}/FiveMinuteTourTest.java[tags=useHandle]
----

Both `withHandle` and `useHandle` open a temporary handle, call your callback,
and immediately release the handle when your callback returns.

[TIP]
You may notice the "consumer" vs "callback" naming pattern in a few
places in Jdbi. Callbacks return a value, and are coupled to `with-` methods.
Consumers do not return a value, and are coupled to `use-` methods.

Alternatively, if you want to manage the lifecycle of the handle yourself,
use `jdbi.open()`:

[source,java,indent=0]
----
include::{exampledir}/FiveMinuteTourTest.java[tags=openHandle]
----

[CAUTION]
When using `jdbi.open()`, you should always use try-with-resources or a
try-finally block to ensure the database connection is released. Failing to
release the handle will leak connections. We recommend using `withHandle`
or `useHandle` over `open` whenever possible.

=== Arguments

You have two choices when binding arguments to a SQL statement: positional,
or named.

Any statement can use either position or named arguments, but they can never
be mixed in the same SQL statement. In this case, Jdbi can't be sure it's
binding the right arguments, and will throw an exception.

==== Positional Arguments

When a SQL statement uses `?` tokens, Jdbi can bind a values to parameters
at the corresponding index (0-based):

[source,java,indent=0]
----
include::{exampledir}/FiveMinuteTourTest.java[tags=positionalParameters]
----

==== Named Arguments

When a SQL statement uses colon-prefixed tokens like `:name`, Jdbi can bind
parameters by name:

[source,java,indent=0]
----
include::{exampledir}/FiveMinuteTourTest.java[tags=namedParameters]
----

==== Supported Argument Types

Out of the box, Jdbi supports the following types as SQL statement arguments:

* Primitives: `boolean`, `byte`, `short`, `int`, `long`, `char`, `float`, and
  `double`
* java.lang: `Boolean`, `Byte`, `Short`, `Integer`, `Long`, `Character`,
  `Float`, `Double`, `String`, and `Enum` (stored as the enum value's name)
* java.math: `BigDecimal`
* java.net: `Inet4Address`, `Inet6Address`, `URL`, and `URI`
* java.sql: `Blob`, `Clob`, `Date`, `Time`, and `Timestamp`
* java.time: `Instant`, `LocalDate`, `LocalDateTime`, `LocalTime`,
  `OffsetDateTime`, `ZonedDateTime`, and `ZoneId`
* java.util: `Date`, `Optional` (around any other supported type), and `UUID`
* `java.util.Collection` and Java arrays (stored as SQL arrays). Some
  additional setup may be required depending on the type of array element.

You can also configure Jdbi to support additional argument types. More on that
later.

==== Binding Arguments

Arguments to SQL statement can be bound in a few different ways.

You can bind individual arguments:

[source,java]
----
handle.createUpdate("insert into contacts (id, name) values (:id, :name)")
      .bind("id", 1)
      .bind("name", "Alice")
      .execute();
----

You can bind multiple arguments at once from the entries of a `Map`:

[source,java]
----
Map<String, Object> params = new HashMap<>();
params.put("id", 2)
params.put("name", "Bob");

handle.createUpdate("insert into contacts (id, name) values (:id, :name)")
      .bindMap(contact)
      .execute();
----

You can bind multiple arguments from properties of a Java Bean:

[source,java]
----
Contact contact = new Contact();
contact.setId(3);
contact.withName("Cindy");

handle.createUpdate("insert into contacts (id, name) values (:id, :name)")
      .bindBean(contact)
      .execute();
----

You can also bind an Object's public fields:

[source,java]
----
Object contact = new Object() {
    public int id = 0;
    public String name = "Cindy";
};

handle.createUpdate("insert into contacts (id, name) values (:id, :name)")
      .bindFields(contact)
      .execute();
----

Or you can bind public, parameterless methods of an Object:

[source,java]
----
Object contact = new Object() {
    public int theId() {
        return 0;
    }

    public String theName() {
        return "Cindy";
    }
};

handle.createUpdate("insert into contacts (id, name) values (:theId, :theName)")
      .bindMethods(contact)
      .execute();
----

Optionally, you can qualify each bound bean/object with a prefix. This can help
remove ambiguity in situations where two or more bound beans have similar
property names:

[source,java]
----
Folder folder = new Folder(1, "Important Documents");
Document document =
    new Document(100, "memo.txt", "Business business business. Numbers.");

handle.createUpdate("insert into documents (id, folder_id, name, contents) " +
                    "values (:d.id, :f.id, :d.name, :d.contents)")
      .bindBean("f", folder)
      .bindMethods("f", folder)
      .bindFields("d", document)
      .execute();
----

[WARNING]
Neither `bindMap()`, `bindMethods()`, `bindFields()`, nor `bindBean()` support
 binding of nested properties (e.g. `:user.address.street`).

==== Custom Arguments

Occasionally your data model will use data types not natively supported by
Jdbi (see <<Supported Argument Types>>).

Fortunately, Jdbi can be configured to bind custom data types as arguments.

===== Argument

The link:{jdbidocs}/core/argument/Argument.html[Argument^] interface wraps a
single value into a binding.

[source,java,indent=0]
----
include::{exampledir}/ArgumentsTest.java[tags=uuidArgument]
----

<1> Since Argument usually directly calls into JDBC directly, it is given the
*one-based index* (as expected by JDBC) when it is applied.

Here we use an *Argument* to directly bind a UUID. In this particular case,
the most obvious approach is to send the UUID to the database as a String. If
your JDBC driver supports custom types directly or efficient binary transfers,
you can leverage them easily here.

===== ArgumentFactory

The link:{jdbidocs}/core/argument/ArgumentFactory.html[ArgumentFactory^]
interface provides <<Argument>> instances for any data type it knows about. By
implementing and registering an argument factory, it is possible to bind
custom data types without having to explicitly wrap them in `Argument` objects.

Jdbi provides an `AbstractArgumentFactory` class which simplifies implementing
the `ArgumentFactory` contract:

[source,java,indent=0]
----
include::{exampledir}/ArgumentsTest.java[tags=uuidArgumentFactory]
----

<1> The JDBC link:{jdkdocs}/java/sql/Types.html[SQL type constant^] to use when
    binding UUIDs. Jdbi needs this in order to bind UUID values of `null`. See
    link:{jdkdocs}/java/sql/PreparedStatement.html#setNull-int-int-[PreparedStatement.setNull(int,int)^]
<2> Since `Argument` is a functional interface, it can be implemented as a
    simple lambda expression.

===== Arguments Registry

When you register an `ArgumentFactory`, the registration is stored in an
link:{jdbidocs}/core/argument/Arguments.html[Arguments^] instance held by Jdbi.
`Arguments` is a configuration class which stores all registered argument
factories (including the factories for built-in arguments).

Under the hood, when you bind arguments to a statement, Jdbi consults the
`Arguments` config object and searches for an `ArgumentFactory` which knows how
to convert a bound object into an `Argument`.

Later, when the statement is executed, each `Argument` located during binding
is applied to the JDBC
link:{jdkdocs}/java/sql/PreparedStatement.html[PreparedStatement^].

[NOTE]
Occasionally, two or more argument factories will support arguments of the same
data type. When this happens, the last-registered factory wins. This means that
you can override the way any data type is bound, including the data types
supported out of the box.

=== Queries

A link:{jdbidocs}/core/statement/Query.html[Query^] is a
link:{jdbidocs}/core/result/ResultBearing.html[result-bearing^] SQL statement
that returns a result set from the database.

[source,java,indent=0]
----
include::{exampledir}/StatementsTest.java[tags=query]
----

For single rows, you can use `findOnly()`, which expects exactly one row (or
throws an exception):

[source,java]
----
String name = handle.select("select name from users where id = ?", 3)
    .mapTo(String.class)
    .findOnly();
----

You can also use `findFirst()`, which returns an `Optional` of the mapped type:

[source,java]
----
Optional<String> name = handle.createUpdate("select name from users where id = :id")
    .bind("id", 3)
    .mapTo(String.class)
    .findFirst();
----

Multiple result rows can be returned in a list:

[source,java]
----
List<String> name = handle.createQuery(
        "select title from films where genre = :genre order by title")
    .bind("genre", "Action")
    .mapTo(String.class)
    .list();
----

For other collections, use `collect()` with a
link:{jdkdocs}/java/util/stream/Collector.html[collector^]:

[source,java]
----
Set<String> name = handle.createQuery(
        "select title from films where genre = :genre order by title")
    .bind("genre", "Action")
    .mapTo(String.class)
    .collect(Collectors.toSet());
----

You can also stream results:

[source,java]
----
handle.createQuery(
        "select title from films where genre = :genre order by title")
    .mapTo(String.class)
    .useStream(stream -> {
      // do stuff with stream
    });
----

Thus far, all examples have shown a `String` result type. Of course, you can
map to many other data types:

[source,java]
----
LocalDate releaseDate = handle.createQuery(
        "select release_date from films where name = :name")
    .bind("name", "Star Wars: A New Hope")
    .mapTo(LocalDate.class)
    .findOnly();
----

<<<<<<< HEAD
You can produce `Map<String, Object>` instances which map column name to value.
Column names are converted to lowercase, as JDBC drivers have different and often confusing
rules around case sensitivity.

[source,java]
----
List<Map<String, Object>> maps = handle.createQuery(
        "select title, release_date from films")
    .list();  // or mapToMap() if you want collections other than List
----
=======
TODO:

* demonstrate providing a column mapper inline
* demonstrate mapToBean()
* demonstrate mapToMap()
>>>>>>> 937b2fe2

=== Mappers

Jdbi makes use of mappers to convert result data into Java objects. There are
two types of mappers:

* <<Row Mappers>>, which map a full row of result set data.
* <<Column Mappers>>, which map a single column of a result set row.

==== Row Mappers

link:{jdbidocs}/core/mapper/RowMapper.html[RowMapper^] is a functional
interface, which maps the current row of a JDBC
link:{jdkdocs}/java/sql/ResultSet.html[ResultSet^] to a mapped type. Row
mappers are invoked once for each row in the result set.

Since `RowMapper` is a functional interface, they can be provided inline to a
query using a lambda expression:

[source,java,indent=0]
----
include::{exampledir}/ResultsTest.java[tags=inlineRowMapper]
----

[TIP]
There are three different types being used in the above example. `Query`,
returned by `Handle.createQuery()`, implements the `ResultBearing` interface.
The `ResultBearing.map()` method takes a `RowMapper<T>` and returns a
`ResultIterable<T>`. Finally, `ResultBearing.list()` collects each row in the
result set into a `List<T>`.

Row mappers may be defined as classes, which allows for re-use:

[source,java,indent=0]
----
include::{exampledir}/ResultsTest.java[tags=userMapper]
----

[source,java,indent=0]
----
include::{exampledir}/ResultsTest.java[tags=rowMapper]
----

This `RowMapper` is equivalent to the lambda mapper above but more explicit.

===== RowMappers registry

Row mappers can be registered for particular types. This simplifies usage,
requiring only that you specify what type you want to map to. Jdbi
automatically looks up the mapper from the registry, and uses it.

[source,java]
----
jdbi.registerRowMapper(User.class,
    (rs, ctx) -> new User(rs.getInt("id"), rs.getString("name"));

try (Handle handle = jdbi.open()) {
  List<User> users = handle.createQuery("SELECT id, name FROM user ORDER BY id ASC")
        .mapTo(User.class)
        .list();
}
----

A mapper which implements `RowMapper` with an explicit mapped type (such as the
`UserMapper` class in the previous section) may be registered without specifying
the mapped type:

[source,java]
----
handle.registerRowMapper(new UserMapper());
----

When this method is used, Jdbi inspects the generic class signature of the
mapper to automatically discover the mapped type.

It is possible to register more than one mapper for any given type. When this
happens, the last-registered mapper for a given type takes precedence. This
permits optimizations, like registering a "default" mapper for some type, while
allowing that default mapper to be overridden with a different one when
appropriate.

===== RowMapperFactory

A link:{jdbidocs}/core/mapper/RowMapperFactory.html[RowMapperFactory^] can
produce row mappers for arbitrary types.

Implementing a factory might be preferable to a regular row mapper if:

* The mapper implementation is generic, and could apply to multiple mapped
  types. For example, Jdbi provides a generalized <<BeanMapper>>, which maps
  columns to bean properties for any bean class.
* The mapped type has a generic signature, and/or the mapper could be composed
  from other registered mappers. For example, Jdbi provides a
  <<Map.Entry mapping,Map.Entry<K,V> mapper>>, provided a mapper is registered
  for types `K` and `V`.
* You want to bundle multiple mappers into a single class.

Let's take an example `Pair<L, R>` class:

[source,java]
----
public final class Pair<L, R> {
  public final L left;
  public final R right;

  public Pair(L left, R right) {
    this.left = left;
    this.right = right;
  }
}
----

Now, let's implement a row mapper factory. The factory should produce a
`RowMapper<Pair<L, R>>` for any `Pair<L, R>` type, where the `L` type is mapped
from the first column, and `R` from the second--assuming there are column
mappers registered for both `L` and `R`.

Let's take this one step at a time:

[source,java]
----
public class PairMapperFactory implements RowMapperFactory {
  public Optional<RowMapper<?>> build(Type type, ConfigRegistry config) {
    ...
  }
}
----

The `build` method accepts a mapped type, and a config registry. It may return
`Optional.of(someMapper)` if it knows how to map that type, or
`Optional.empty()` otherwise.

First we check whether the mapped type is a `Pair`:

[source,java]
----
if (!Pair.class.equals(GenericTypes.getErasedType(type))) {
  return Optional.empty();
}
----

[TIP]
The `GenericTypes` utility class is discussed in <<Working with Generic Types>>.

Next, we extract the `L` and `R` generic parameters from the mapped type:

[source,java]
----
Type leftType = GenericTypes.resolveType(Pair.class.getTypeParameters()[0], type);
Type rightType = GenericTypes.resolveType(Pair.class.getTypeParameters()[1], type);
----

In the first line, `Pair.class.getTypeParameters()[0]` gives the type variable
`L`. Likewise in the second line, `Pair.class.getTypeParameters()[1]` gives the type
variable `R`.

We use `resolveType()` to resolve the types for the `L` and `R` type variables
in the context of the mapped type.

Now that we have the types for `L` and `R`, we can look up the column mappers
for those types from the `ColumnMappers` config class, through the config
registry:

[source,java]
----
ColumnMappers columnMappers = config.get(ColumnMappers.class);

ColumnMapper<?> leftMapper = columnMappers.findFor(leftType)
   .orElseThrow(() -> new NoSuchMapperException(
       "No column mapper registered for Pair left parameter " + leftType));
ColumnMapper<?> rightMapper = columnMappers.findFor(rightType)
   .orElseThrow(() -> new NoSuchMapperException(
       "No column mapper registered for Pair right parameter " + rightType));
----

The config registry is a locator for config classes. So when we call
`config.get(ColumnMappers.class)`, we get back a `ColumnMappers` instance with
the current column mapper configuration.

Next we call `ColumnMappers.findFor()` to get the column mappers for the left
and right types.

[TIP]
You may have noticed that although this method can return `Optional`, we're
throwing an exception if we can't find the left- or right-hand mappers. We've
found this to be a best practice: return `Optional.empty()` if the factory
knows nothing about the mapped type (`Pair`, in this case). If it knows the
mapped type but is missing some configuration to make it work (e.g. mappers not
registered for `L` or `R` parameter) it is more helpful to throw an exception
with an informative message, so users can diagnose _why_ the mapper isn't
working as expected.

Finally, we construct a pair mapper, and return it:

[source,java]
----
RowMapper<?> pairMapper = (rs, ctx) ->
    new Pair(leftMapper.map(rs, 1, ctx), // In JDBC, column numbers start at 1
             rightMapper.map(rs, 2, ctx)); // ..for MOTHERF***ING REASONS

return Optional.of(pairMapper);
----

Here is the factory class all together:

[source,java]
----
public class PairMapperFactory implements RowMapperFactory {
  public Optional<RowMapper<?>> build(Type type, ConfigRegistry config) {
    if (!Pair.class.equals(GenericTypes.getErasedType(type))) {
      return Optional.empty();
    }

    Type leftType = GenericTypes.resolveType(Pair.class.getTypeParameters()[0], type);
    Type rightType = GenericTypes.resolveType(Pair.class.getTypeParameters()[1], type);

    ColumnMappers columnMappers = config.get(ColumnMappers.class);

    ColumnMapper<?> leftMapper = columnMappers.findFor(leftType)
       .orElseThrow(() -> new NoSuchMapperException(
           "No column mapper registered for Pair left parameter " + leftType));
    ColumnMapper<?> rightMapper = columnMappers.findFor(rightType)
       .orElseThrow(() -> new NoSuchMapperException(
           "No column mapper registered for Pair right parameter " + rightType));

    RowMapper<?> pairMapper = (rs, ctx) ->
        new Pair(leftMapper.map(rs, 1, ctx),
                 rightMapper.map(rs, 2, ctx));

    return Optional.of(pairMapper);
  }
}
----

Row mapper factories may be registered similar to regular row mappers:

[source,java]
----
jdbi.registerRowMapper(new PairMapperFactory());

try (Handle handle = jdbi.open()) {
  List<Pair<String, String>> configPairs = handle
          .createQuery("SELECT key, value FROM config")
          .mapTo(new GenericType<Pair<String, String>>() {})
          .list();
}
----

[TIP]
The `GenericType` utility class is discussed in <<Working with Generic Types>>.

==== Column Mappers

link:{jdbidocs}/core/mapper/ColumnMapper.html[ColumnMapper^] is a functional
interface, which maps a column from the current row of a JDBC
link:{jdkdocs}/java/sql/ResultSet.html[ResultSet^] to a mapped type.

Since `ColumnMapper` is a functional interface, they can be provided inline to a
query using a lambda expression:

[source,java]
----
List<Money> amounts = handle
    .select("select amount from transactions where account_id = ?", accountId)
    .map((rs, col, ctx) -> Money.parse(rs.getString(col))) // <1>
    .list();
----

Whenever a column mapper is used to map rows, only the first column of each row
is mapped.

Column mappers may be defined as classes, which allows for re-use:

[source,java]
----
public class MoneyMapper implements ColumnMapper<Money> {
  public T map(ResultSet r, int columnNumber, StatementContext ctx) throws SQLException {
    return Money.parse(r.getString(columnNumber));
  }
}
----

[source,java]
----
List<Money> amounts = handle
    .select("select amount from transactions where account_id = ?", accountId)
    .map(new MoneyMapper())
    .list();
----

This `ColumnMapper` is equivalent to the lambda mapper above, but more explicit.

===== ColumnMappers registry

Column mappers may be registered for specific types. This simplifies usage,
requiring only that you specify what type you want to map to. Jdbi automatically
looks up the mapper from the registry, and uses it.

[source,java]
----
jdbi.registerColumnMapper(Money.class,
    (rs, col, ctx) -> Money.parse(rs.getString(col)));

List<Money> amounts = jdbi.withHandle(handle ->
    handle.select("select amount from transactions where account_id = ?", accountId)
          .mapTo(Money.class)
          .list());
----

A mapper which implements `ColumnMapper` with an explicit mapped type (such as
the `MoneyMapper` class in the previous section) may be registered without
specifying the mapped type:

[source,java]
----
handle.registerColumnMapper(new MoneyMapper());
----

When this method is used, Jdbi inspects the generic class signature of the
mapper to automatically discover the mapped type.

It is possible to register more than one mapper for any given type. When this
happens, the last-registered mapper for a given type takes precedence. This
permits optimizations, like registering a "default" mapper for some type, while
allowing that default mapper to be overridden with a different one when
appropriate.

Out of the box, column mappers are registered for the following types:

* Primitives: `boolean`, `byte`, `short`, `int`, `long`, `char`, `float`, and
  `double`
* java.lang: `Boolean`, `Byte`, `Short`, `Integer`, `Long`, `Character`,
  `Float`, `Double`, `String`, and `Enum` (stored as the enum value's name)
* java.math: `BigDecimal`
* `byte[]` arrays (e.g. for BLOB or VARBINARY columns)
* java.net: `InetAddress`, `URL`, and `URI`
* java.sql: `Timestamp`
* java.time: `Instant`, `LocalDate`, `LocalDateTime`, `LocalTime`,
  `OffsetDateTime`, `ZonedDateTime`, and `ZoneId`
* java.util: `UUID`
* `java.util.Collection` and Java arrays (for array columns). Some
  additional setup may be required depending on the type of array element--see
  <<SQL Arrays>>.

===== ColumnMapperFactory

A link:{jdbidocs}/core/mapper/ColumnMapperFactory.html[ColumnMapperFactory^] can
produce column mappers for arbitrary types.

Implementing a factory might be preferable to a regular column mapper if:

* The mapper class is generic, and could apply to multiple mapped types.
* The type being mapped is generic, and/or the mapper could be composed
  from other registered mappers.
* You want to bundle multiple mappers into a single class.

Let's create a mapper factory for `Optional<T>` as an example. The factory
should produce a `ColumnMapper<Optional<T>>` for any `T`, provided a column
mapper is registered for `T`.

Let's take this one step at a time:

[source,java]
----
public class OptionalColumnMapperFactory implements ColumnMapperFactory {
  public Optional<ColumnMapper<?>> build(Type type, ConfigRegistry config) {
    ...
  }
}
----

The `build` method accepts a mapped type, and a config registry. It may return
`Optional.of(someMapper)` if it knows how to map that type, or
`Optional.empty()` otherwise.

First, we check whether the mapped type is an `Optional`:

[source,java]
----
if (!Optional.class.equals(GenericTypes.getErasedType(type))) {
  return Optional.empty();
}
----

[TIP]
The `GenericTypes` utility class is discussed in <<Working with Generic Types>>.

Next, extract the `T` generic parameter from the mapped type:

[source,java]
----
Type t = GenericTypes.resolveType(Optional.class.getTypeParameters()[0], type);
----

The expression `Optional.class.getTypeParameters()[0]` gives the type variable
`T`.

We use `resolveType()` to resolve the type of `T` in the context of the mapped
type.

Now that we have the type of `T`, we can look up a column mapper for that type
from the `ColumnMappers` config class, through the config registry:

[source,java]
----
ColumnMapper<?> tMapper = config.get(ColumnMappers.class)
    .findFor(embeddedType)
    .orElseThrow(() -> new NoSuchMapperException(
        "No column mapper registered for parameter " + embeddedType + " of type " + type));
----

The config registry is a locator for config classes. So when we call
`config.get(ColumnMappers.class)`, we get back a `ColumnMappers` instance with
the current column mapper configuration.

Next we call `ColumnMappers.findFor()` to get the column mapper for the embedded
type.

[TIP]
You may have noticed that although this method can return `Optional`, we're
throwing an exception if we can't find a mapper for the embedded type. We've
found this to be a best practice: return `Optional.empty()` if the factory knows
nothing about the mapped type (`Optional`, in this case). If it knows the mapped
type but is missing some configuration to make it work (e.g. no mapper
registered for tye `T` parameter) it is more helpful to throw an exception with
an informative message, so users can diagnose _why_ the mapper isn't working as
expected.

Finally, we construct the column mapper for optionals, and return it:

[source,java]
----
ColumnMapper<?> optionalMapper = (rs, col, ctx) ->
    Optional.ofNullable(tMapper.map(rs, col, ctx));

return Optional.of(optionalMapper);
----

Here is the factory class all together:

[source,java]
----
public class OptionalColumnMapperFactory implements ColumnMapperFactory {
  public Optional<ColumnMapper<?>> build(Type type, ConfigRegistry config) {
    if (!Optional.class.equals(GenericTypes.getErasedType(type))) {
      return Optional.empty();
    }

    Type t = GenericTypes.resolveType(Optional.class.getTypeParameters()[0], type);

    ColumnMapper<?> tMapper = config.get(ColumnMappers.class)
        .findFor(t)
        .orElseThrow(() -> new NoSuchMapperException(
            "No column mapper registered for parameter " + t + " of type " + type));

    ColumnMapper<?> optionalMapper = (rs, col, ctx) ->
        Optional.ofNullable(tMapper.map(rs, col, ctx));

    return Optional.of(optionalMapper);
  }
}
----

Column mapper factories may be registered similar to regular column mappers:

[source,java]
----
jdbi.registerColumnMapper(new OptionalColumnMapperFactory());

try (Handle handle = jdbi.open()) {
  List<Optional<String>> middleNames = handle
          .createQuery("select middle_name from contacts")
          .mapTo(new GenericType<Optional<String>>() {})
          .list();
}
----

[TIP]
The `GenericType` utility class is discussed in <<Working with Generic Types>>.

==== Reflection Mappers

Jdbi provides a few reflection-based mappers out of the box.

Reflective mappers treat column names as bean property names (BeanMapper),
constructor parameter names (ConstructorMapper), or field names (FieldMapper).

Reflective mappers are snake_case aware and will automatically match up these
columns to camelCase field/argument/property names.

===== ConstructorMapper

*Jdbi* provides a simple constructor mapper which uses reflection to assign
columns to constructor parameters by name.

[source,java,indent=0]
----
@ConstructorProperties({"id", "name"})
public User(int id, String name) {
  this.id = id;
  this.name = name;
}
----

The `@ConstructorProperties` annotations tells Jdbi the property name of each
constructor parameter, so it can figure out which column corresponds to each
constructor parameter.

[TIP]
Lombok's `@AllArgsConstructor` annotation generates the
`@ConstructorProperties` annotation for you.

Enabling the `-parameters` Java compiler flag removes the need for the
`@ConstructorProperties` annotation--see <<Compiling with Parameter Names>>.
Thus:

[source,java,indent=0]
----
include::{exampledir}/ResultsTest.java[tags=userConstructor]
----

Register a constructor mapper for your mapped class using the `factory()`
method:

[source,java,indent=0]
----
include::{exampledir}/ResultsTest.java[tags=constructorMapper]
----

The constructor parameter names "id", "name" match the database column names
and as such no custom mapper code is required at all.

Constructor mappers can be configured with a column name prefix for each mapped
constructor parameter. This can help to disambiguate mapping joins, e.g. when
two mapped classes have identical property names (like `id` or `name`):

[source,java]
----
handle.registerRowMapper(ConstructorMapper.factory(Contact.class, "c"));
handle.registerRowMapper(ConstructorMapper.factory(Phone.class, "p"));
handle.registerRowMapper(JoinRowMapper.forTypes(Contact.class, Phone.class);
List<JoinRow> contactPhones = handle.select("select " +
        "c.id cid, c.name cname, " +
        "p.id pid, p.name pname, p.number pnumber " +
        "from contacts c left join phones p on c.id = p.contact_id")
    .mapTo(JoinRow.class)
    .list();
----

Typically, the mapped class will have a single constructor. If it has multiple
constructors, Jdbi will pick one based on these rules:

- First, use the constructor annotated with `@JdbiConstructor`, if any.
- Next, use the constructor annotated with `@ConstructorProperties`, if any.
- Otherwise, throw an exception that Jdbi doesn't know which constructor to
  use.

For legacy column names that don't match up to property names, use the
`@ColumnName` annotation to provide an exact column name.

[source,java]
----
public User(@ColumnName("user_id") int id, String name) {
  this.id = id;
  this.name = name;
}
----

===== BeanMapper

We also provide basic support for mapping beans:

[source,java]
----
include::{exampledir}/UserBean.java[tags=beanMapper]
----

Register a bean mapper for your mapped class, using the `factory()` method:

[source,java,indent=0]
----
include::{exampledir}/ResultsTest.java[tags=beanMapper]
----

Alternatively, call `mapToBean()` instead of registering a bean mapper:

[source,java,indent=0]
----
include::{exampledir}/ResultsTest.java[tags=mapToBean]
----

Bean mappers can be configured with a column name prefix for each mapped
property. This can help to disambiguate mapping joins, e.g. when two mapped
classes have identical property names (like `id` or `name`):

[source,java,indent=0]
----
include::{exampledir}/ResultsTest.java[tags=beanMapperPrefix]
----

For legacy column names that don't match up to property names, use the
`@ColumnName` annotation to provide an exact column name.

[source,java]
----
public class User {
  private int id;

  @ColumnName("user_id")
  public int getId() { return id; }

  public void setId(int id) { this.id = id; }
}
----

The `@ColumnName` annotation can be placed on either the getter or setter
method.

===== FieldMapper

link:{jdbidocs}/mapper/reflect/FieldMapper.html[FieldMapper^] uses reflection
to map database columns directly to object fields (including private fields).

[source,java]
----
public class User {
  public int id;

  public String name;
}
----

Register a field mapper for your mapped class, using the `factory()` method:

[source,java]
----
handle.registerRowMapper(FieldMapper.factory(User.class));

List<UserBean> users = handle
        .createQuery("select id, name from user")
        .mapTo(User.class)
        .list();
----

Field mappers can be configured with a column name prefix for each mapped
field. This can help to disambiguate mapping joins, e.g. when two mapped
classes have identical property names (like `id` or `name`):

[source,java]
----
handle.registerRowMapper(FieldMapper.factory(Contact.class, "c"));
handle.registerRowMapper(FieldMapper.factory(Phone.class, "p"));
handle.registerRowMapper(JoinRowMapper.forTypes(Contact.class, Phone.class);
List<JoinRow> contactPhones = handle.select("select " +
        "c.id cid, c.name cname, " +
        "p.id pid, p.name pname, p.number pnumber " +
        "from contacts c left join phones p on c.id = p.contact_id")
    .mapTo(JoinRow.class)
    .list();
----

For legacy column names that don't match up to field names, use the
`@ColumnName` annotation to provide an exact column name:

[source,java]
----
public class User {
  @ColumnName("user_id")
  public int id;

  public String name;
}
----

////
===== ReflectionMappers config class

TODO:

* strict matching
* column name matchers
* default column name matchers out of the box
////

===== Map.Entry mapping

Out of the box, Jdbi registers a `RowMapper<Map.Entry<K,V>>`. Since each row in
the result set is a `Map.Entry<K,V>`, the entire result set can be easily
collected into a `Map<K,V>` (or Guava's `Multimap<K,V>`).

NOTE: A mapper must be registered for both the key and value type.

Join rows can be gathered into a map result by specifying the generic map
signature:

[source,java,indent=0]
----
include::{coreexampledir}/MapEntryMapperTest.java[tags=joinRow]
----

In the preceding example, the `User` mapper uses a "u" column name prefix, and
the `Phone` mapper uses "p". Since each mapper only reads columns with the
expected prefix, the respective `id` columns are unambiguous.

A unique index (e.g. by ID column) can be obtained by setting the key column
name:

[source,java,indent=0]
----
include::{coreexampledir}/MapEntryMapperTest.java[tags=uniqueIndex]
----

Set both the key and value column names to gather a two-column query into a map
result:

[source,java,indent=0]
----
include::{coreexampledir}/MapEntryMapperTest.java[tags=keyValue]
----

All the above examples assume a one-to-one key/value relationship. What if
there is a one-to-many relationship?

Google Guava provides a `Multimap` type, which supports mapping multiple
values per key.

First, follow the instructions in the <<Google Guava>> section to install
`GuavaPlugin` into Jdbi.

Then, simply ask for a `Multimap` instead of a `Map`:

[source,java,indent=0]
----
include::{guavaexampledir}/MultimapEntryMapperTest.java[tags=joinRow]
----

The `collectInto()` method is worth explaining. When you call it, several things
happen behind the scenes:

* Consult the `JdbiCollectors` registry to obtain a
  link:{jdbidocs}/core/collector/CollectorFactory.html[CollectorFactory^] which
  supports the given container type.
* Next, ask that `CollectorFactory` to extract the element type from the
  container type signature. In the above example, the element type of
  `Multimap<User,Phone>` is `Map.Entry<User,Phone>`.
* Obtain a mapper for that element type from the mapping registry.
* Obtain a link:{jdkdocs}/java/util/stream/Collector.html[Collector^] for the
  container type from the `CollectorFactory`.
* Finally, return `map(elementMapper).collect(collector)`.

NOTE: If the lookup for the collector factory, element type, or element mapper
fails, an exception is thrown.

Jdbi can be enhanced to support arbitrary container types. See
<<JdbiCollectors>> for more information.

=== SQL Arrays

TODO:

* The SqlArrayTypes registry
* Register an array type for a Java element type supported directly by the JDBC
  driver
* Register an array type for a custom Java element type, converting into a
  value supported by the JDBC driver
* Last registered SQL array type for a given type wins

=== Results

After executing a database query, you need to interpret the results. JDBC
provides the *ResultSet* class which can do simple mapping to Java primitives
and built in classes, but the API is often cumbersome to use. *Jdbi* provides
configurable mapping, including the ability to register custom mappers for rows
and columns.

A *RowMapper* converts a row of a *ResultSet* into a result object.

A *ColumnMapper* converts a single column's value into a Java object. It can be
used as a *RowMapper* if there is only one column present, or it can be used to
build more complex *RowMapper* types.

The mapper is selected based on the declared result type of your query.

*jdbi* iterates over the rows in the ResultSet and presents the mapped results
to you in a container such as a *List*, *Stream*, *Optional*, or *Iterator*.

[source,java,indent=0]
----
include::{exampledir}/ResultsTest.java[tags=headlineExample]
----

==== ResultBearing

The link:{jdbidocs}/core/result/ResultBearing.html[ResultBearing] interface
represents a result set of a database operation, which has not been mapped to
any particular result type.

TODO:

* Query implements ResultBearing
* Update.executeAndReturnGeneratedKeys() returns ResultBearing
* PreparedBatch.executeAndReturnGeneratedKeys() returns ResultBearing
* A ResultBearing object can be mapped, which returns a ResultIterable of the
  mapped type.
** mapTo(Type | Class | GenericType) if a mapper is registered for type
** map(RowMapper | ColumnMapper)
** mapToBean() for bean types
** mapToMap() which returns Map<String,Object> mapping lower-cased column names
   to values
* reduceRows
** RowView
* reduceResultSet
* collectInto e.g. with a GenericType token. Implies a mapTo() and a collect()
  in one operation. e.g. collectInto(new GenericType<List<User>>(){}) is the
  same as mapTo(User.class).collect(toList())
* Provide list of container types supported out of the box

==== ResultIterable

link:{jdbidocs}/core/result/ResultIterable.html[ResultIterable] represents a
result set which has been mapped to a specific type, e.g.
`ResultIterable<User>`.

TODO:

* ResultIterable.forEach
* ResultIterable.iterator()
** Must be explicitly closed, to release database resources.
** Use try-with-resources to ensure database resources get cleaned up.
*

===== Find a Single Result

*ResultIterable#findOnly* returns the only row in the result set. If zero or
multiple rows are encountered, it will throw *IllegalStateException*.

*#findFirst* returns an *Optional<T>* with the first row, if any.

===== Stream

*Stream* integration allows you to use a RowMapper to adapt a ResultSet into
the new Java 8 Streams framework. As long as your database supports streaming
results (for example, PostgreSQL will do it as long as you are in a transaction
and set a fetch size), the stream will lazily fetch rows from the database as
necessary.

*#stream* returns a *Stream<T>*. You should then process the stream and produce
a result. This stream must be closed to release any database resources held, so
we recommend *useStream*, *withStream* or alternately a *try-with-resources* block
to ensure that no resources are leaked.

[source,java]
----
handle.createQuery("SELECT id, name FROM user ORDER BY id ASC")
      .map(new UserMapper())
      .useStream(stream -> {
          Optional<String> first = stream
              .filter(u -> u.id > 2)
              .map(u -> u.name)
              .findFirst();
          assertThat(first).contains("Charlie");
      });
----

*#withStream* and *#useStream* handle closing the stream for you. You provide a
*StreamCallback* that produces a result or a *StreamConsumer* that produces no
result, respectively.

===== List

*#list* emits a *List<T>*. This necessarily buffers all results in memory.

[source,java]
----
List<User> users =
    handle.createQuery("SELECT id, name FROM user")
        .map(new UserMapper())
        .list();
----

===== Collectors

*#collect* takes a *Collector<T, ? , R>* that builds a resulting collection
*R<T>*. The *java.util.stream.Collectors* class has a number of interesting
*Collector*s to start with.

You can also write your own custom collectors.  For example, to accumulate
found rows into a *Map*:

[source,java]
----
h.execute("insert into something (id, name) values (1, 'Alice'), (2, 'Bob'), (3, 'Chuckles')");
Map<Integer, Something> users = h.createQuery("select id, name from something")
    .mapTo(Something.class)
    .collect(Collector.of(HashMap::new, (accum, item) -> {
        accum.put(item.getId(), item);   // Each entry is added into an accumulator map
    }, (l, r) -> {
        l.putAll(r);                     // While jdbi does not process rows in parallel,
        return l;                        // the Collector contract encourages writing combiners.
    }, Characteristics.IDENTITY_FINISH));
----

===== Reduction

*#reduce* provides a simplified *Stream#reduce*. Given an identity starting
value and a *BiFunction<U, T, U>* it will repeatedly combine *U*s until only a
single remains, and then return that.

// TODO: example

===== ResultSetScanner

The *ResultSetScanner* interface accepts a lazily-provided *ResultSet*
and produces the result Jdbi returns from statement execution.

Most of the above operations are implemented in terms of *ResultSetScanner*.
The Scanner has ownership of the ResultSet and may advance or seek it.

The return value ends up being the final result of statement execution.

Most users should prefer using the higher level result collectors described above,
but someone's gotta do the dirty work.

==== Joins

Joining multiple tables together is a very common database task. It is also
where the mismatch between the relational model and Java's object model starts
to rear its ugly head.

Here we present a couple of strategies for retrieving results from more
complicated rows.

Consider a contact list app as an example. The contact list contains any
number of contacts. Contacts have a name, and any number of phone numbers.
Phone numbers have a type (e.g. home, work) and a phone number:

[source,java]
----
class Contact {
  Long id;
  String name;
  List<Phone> phones = new ArrayList<>();

  void addPhone(Phone phone) {
    phones.add(phone);
  }
}

class Phone {
  Long id;
  String type;
  String phone;
}
----

We've left out getters, setters, and access modifiers for brevity.

Since we'll be reusing the same queries, we'll define them as constants now:

----
static final String SELECT_ALL = "select contacts.id c_id, name c_name, "
    + "phones.id p_id, type p_type, phones.phone p_phone "
    + "from contacts left join phones on contacts.id = phones.contact_id "
    + "order by c_name, p_type ";

static final String SELECT_ONE = SELECT_ALL + "where phones.id = :id";
----

Note that we've given aliases (e.g. `c_id`, `p_id`) to distinguish columns of
the same name (`id`) from different tables.

Jdbi provides a few different APIs for dealing with joined data.

===== ResultBearing.reduceRows()

The
link:{jdbidocs}/core/result/ResultBearing.html#reduceRows-U-java.util.function.BiFunction-[ResultBearing.reduceRows()^]
method accepts an accumulator seed value and a lambda function. For each row in
the result set, Jdbi calls the lambda with the current accumulator value and a
link:{jdbidocs}/core/result/RowView.html[RowView^] over the current row of the
result set. The value returned for each row becomes the input accumulator
passed in for the next row. After the last row has been processed,
`reducedRows()` returns the last value returned from the lambda.

[source,java]
----
List<Contact> contacts = handle.createQuery(SELECT_ALL)
    .registerRowMapper(BeanMapper.factory(Contact.class, "c"))
    .registerRowMapper(BeanMapper.factory(Phone.class, "p")) <1>
    .reduceRows(new LinkedHashMap<Long, Contact>(), // <2>
                (acc, rowView) -> {
      Contact contact = acc.computeIfAbsent( // <3>
          rowView.getColumn("c_id", Long.class),
          id -> rowView.getRow(Contact.class));

      if (rowView.getColumn("p_id", Long.class) != null) { // <4>
        contact.addPhone(rowView.getRow(Phone.class));
      }

      return acc; // <5>
    })
    .values() // <6>
    .stream()
    .collect(toList()); // <7>
----

<1> Register row mappers for `Contact` and `Phone`. Note the `"c"` and `"p"`
    arguments used--these are column name prefixes. By registering mappers with
    prefixes, the `Contact` mapper will only map the `c_id` and `c_name`
    columns, whereas the `Phone` mapper will only map `p_id`, `p_type`, and
    `p_phone`.
<2> Use an empty link:{jdkdocs}/java/util/LinkedHashMap.html[LinkedHashMap^]
    as the accumulator seed, mapped by contact ID. `LinkedHashMap` is a good
    accumulator when selecting multiple master records, since it has fast
    storage and lookup while preserving insertion order (which helps honor
    `ORDER BY` clauses). If ordering is unimportant, a `HashMap` would also
    suffice.
<3> Load the `Contact` from the accumulator if we already have it; otherwise,
    initialize it through the `RowView`.
<4> If `p_id` column is not null, load the phone number from the current row
    and add it to the current contact.
<5> Return the input map (now sporting an additional contact and/or phone) as
    the accumulator for the next row.
<6> At this point, all rows have been read into memory, and we don't need the
    contact ID keys. So we call `Map.values()` to get a `Collection<Contact>`.
<7> Collect the contacts into a `List<Contact>`.

You may be wondering about the `getRow()` and `getColumn()` calls to `rowView`.
When you call `rowView.getRow(SomeType.class)`, `RowView` looks up the
registered row mapper for `SomeType`, and uses it to map the current row to a
`SomeType` object.

Likewise, when you call `rowView.getColumn("my_value", MyValueType.class)`,
`RowView` looks up the registered column mapper for `MyValueType`, and uses it
to map the `my_value` column of the current row to a `MyValueType` object.

Now let's do the same thing, but for a single contact:

[source,java]
----
Optional<Contact> contact = handle.createQuery(SELECT_ONE)
    .bind("id", contactId)
    .registerRowMapper(BeanMapper.factory(Contact.class, "c"))
    .registerRowMapper(BeanMapper.factory(Phone.class, "p"))
    .reduceRows(Optional.<Contact>empty(), // <1>
                (acc, rowView) -> {
      Contact contact = acc.orElseGet(() -> rowView.getRow(Contact.class)); // <2>

      if (rowView.getColumn("p_id", Long.class) != null) {
        contact.addPhone(rowView.getRow(Phone.class));
      }

      return Optional.of(contact); // <3>
    });
----

<1> Use an empty link:{jdkdocs}/java/util/Optional.html[Optional<Contact>^]
    as the accumulator seed. After the first row, the accumulator will be a
    non-empty `Optional<Contact>`.
<2> Load the `Contact` from the accumulator if we already have it; otherwise,
    initialize it through the `RowView`.
<3> Rewrap the `Contact` in an `Optional<Contact>`, to use for the accumulator
    on the following rows.

===== ResultBearing.reduceResultSet()

link:{jdbidocs}/core/result/ResultBearing.html#reduceResultSet-U-org.jdbi.v3.core.result.ResultSetAccumulator-[ResultBearing.reduceResultSet()^]
is a low-level API similar to `reduceRows()`, except it provides direct access
to the JDBC `ResultSet` instead of a `RowView` for each row.

This method can provide superior performance compared to `reduceRows()`, at the
expense of verbosity:

[source,java]
----
List<Contact> contacts = handle.createQuery(SELECT_ALL)
    .reduceResultSet(new LinkedHashMap<Long, Contact>(),
                     (acc, resultSet, ctx) -> {
      long contactId = resultSet.getLong("c_id");
      Contact contact;
      if (acc.containsKey(contactId)) {
        contact = acc.get(contactId);
      } else {
        contact = new Contact();
        contact.setId(contactId);
        contact.setName(resultSet.getString("c_name");
      }

      long phoneId = resultSet.getLong("p_id");
      if (!resultSet.wasNull()) {
        Phone phone = new Phone();
        phone.setId(phoneId);
        phone.setType(resultSet.getString("p_type");
        phone.setPhone(resultSet.getString("p_phone");
        contact.addPhone(phone);
      }

      return acc;
    })
    .values()
    .stream()
    .collect(toList());
----

===== JoinRowMapper

The JoinRowMapper takes a set of types to extract from each row. It uses the
mapping registry to determine how to map each given type, and presents you with
a JoinRow that holds all of the resulting values.

Let's consider two simple types, User and Article, with a join table named
Author. Guava provides a Multimap class which is very handy for representing
joined tables like this. Assuming we have mappers already registered:

[source,java,indent=0]
----
include::{coreexampledir}/JoinRowMapperTest.java[tags=mapperSetup]
----

we can then easily populate a Multimap with the mapping from the database:

[source,java,indent=0]
----
include::{coreexampledir}/JoinRowMapperTest.java[tags=multimap]
----

NOTE: While this approach is easy to read and write, it can be inefficient for
certain patterns of data. Consider performance requirements when deciding
whether to use high level mapping or more direct low level access with
handwritten mappers.

You can also use it with SqlObject:

[source,java,indent=0]
----
include::{sqlobjectexampledir}/TestRegisterJoinRowMapper.java[tags=joinrowdao]
----

[source,java,indent=0]
----
include::{sqlobjectexampledir}/TestRegisterJoinRowMapper.java[tags=joinrowusage]
----

=== Updates

Updates are operations that return an integer number of rows modified, such
as a database *INSERT*, *UPDATE*, or *DELETE*.

You can execute a simple update with `Handle`'s `int execute(String sql, Object... args)`
method which binds simple positional parameters.

[source,java,indent=0]
----
include::{exampledir}/StatementsTest.java[tags=execute]
----

To further customize, use `createUpdate`:

[source,java,indent=0]
----
include::{exampledir}/StatementsTest.java[tags=update]
----

Updates may return <<Generated Keys>> instead of a result count.

=== Batches

A *Batch* sends many commands to the server in bulk.

After opening the batch, repeated add statements, and invoke *add*.

[source,java,indent=0]
----

include::{exampledir}/BatchTest.java[tags=simpleBatch]
----

The statements are sent to the database in bulk, but each statement is executed separately.
There are no parameters.  Each statement returns a modification count, as with an Update, and
those counts are then returned in an `int[]` array.  In common cases all elements will be `1`.

=== Prepared Batches

A *PreparedBatch* sends one statement to the server with many argument sets.
The statement is executed repeatedly, once for each batch of arguments that is *add*-ed to it.

The result is again a `int[]` of modified row count.

[source,java,indent=0]
----
include::{exampledir}/StatementsTest.java[tags=batch]
----

SqlObject also supports batch inserts:

[source,java,indent=0]
----
include::{exampledir}/BatchTest.java[tags=sqlObjectBatch]
----

[TIP]
Batching dramatically increases efficiency over repeated single statement execution, but
many databases don't handle extremely large batches well either.  Test with your database
configuration, but often extremely large data sets should be divided
and committed in pieces - or risk bringing your database to its knees.


==== Exception Rewriting

The JDBC SQLException class is very old and predates more modern exception
facilities like Throwable's suppressed exceptions. When a batch fails, there
may be multiple failures to report, which could not be represented by the base
Exception types of the day.

So SQLException has a bespoke
link:{jdkdocs}/java/sql/SQLException.html#getNextException--[getNextException^]
chain to represent the causes of a batch failure. Unfortunately, by default
most logging libraries do not print these exceptions out, pushing their
handling into your code. It is very common to forget to handle this situation
and end up with logs that say nothing other than

----
java.sql.BatchUpdateException: Batch entry 1 insert into something (id, name) values (0, '') was aborted. Call getNextException to see the cause.
----

*jdbi* will attempt to rewrite such nextExceptions into "suppressed exceptions"
(new in Java 8) so that your logs are more helpful:

----
java.sql.BatchUpdateException: Batch entry 1 insert into something (id, name) values (0, 'Keith') was aborted. Call getNextException to see the cause.
Suppressed: org.postgresql.util.PSQLException: ERROR: duplicate key value violates unique constraint "something_pkey"
  Detail: Key (id)=(0) already exists.
----

=== Generated Keys

An Update or PreparedBatch may automatically generate keys. These keys
are treated separately from normal results. Depending on your database and
configuration, the entire inserted row may be available.

WARNING: Unfortunately there is a lot of variation between databases supporting
this feature so please test this feature's interaction with your database
thoroughly.

In PostgreSQL, the entire row is available, so you can immediately map your
inserted names back to full User objects!  This avoids the overhead of
separately querying after the insert completes.

Consider the following table:

[source,java,indent=0]
----
include::{exampledir}/GeneratedKeysTest.java[tags=setup]
----

You can get generated keys in the fluent style:

[source,java,indent=0]
----
include::{exampledir}/GeneratedKeysTest.java[tags=fluent]
----

=== Stored Procedure Calls

A *Call* invokes a database stored procedure.

Let's assume an existing stored procedure as an example:

[source,sql]
----
include::{exampleresourcedir}/create_stored_proc_add.sql[tags=createStoredProc]
----

Here's how to call a stored procedure:

[source,java,indent=0]
----
include::{exampledir}/CallTest.java[tags=invokeProcedure]
----
<1> Call `Handle.createCall()` with the SQL statement. Note that JDBC has a
    peculiar SQL format when calling stored procedures, which we must follow.
<2> Bind input parameters to the procedure call.
<3> Register out parameters, the values that will be returned from the stored
    procedure call. This tells JDBC what data type to expect for each out
    parameter.
<4> Out parameters may be registered by name (as shown in the example) or by
    zero-based index, if the SQL is using positional parameters. Multiple output
    parameters may be registered, depending on the output of the stored
    procedure itself.
<5> Finally, call `invoke()` to execute the procedure.

Invoking the stored procedure returns an
link:{jdbidocs}/core/statement/OutParameters.html[OutParameters^] object, which
contains the value(s) returned from the stored procedure call.

Now we can extract the result(s) from `OutParameters`:

[source,java,indent=0]
----
include::{exampledir}/CallTest.java[tags=getOutParameters]
----

[WARNING]
Due to design constraints within JDBC, the parameter data types available
through `OutParameters` is limited to those types supported directly by JDBC.
This cannot be expanded through e.g. mapper registration.

=== Scripts

A *Script* parses a String into semicolon terminated statements. The statements
can be executed in a single *Batch* or individually.

[source,java,indent=0]
----
include::{exampledir}/StatementsTest.java[tags=script]
----

=== Transactions

*jdbi* provides full support for JDBC transactions.

*Handle* objects provide two ways to open a transaction -- *inTransaction*
allows you to return a result, and *useTransaction* has no return value.

Both optionally allow you to specify the transaction isolation level.

[source,java,indent=0]
----
include::{exampledir}/TransactionTest.java[tags=simpleTransaction]
----

Here, we (probably unnecessarily) guard a simple _SELECT_ statement with a transaction.

Additionally, Handle has a number of methods for direct transaction management:
begin(), savepoint(), rollback(), commit(), etc.  Normally, you will not need to use these.
Failing to explicitly commit or roll back a transaction will roll back the transaction and throw an exception.

==== Serializable Transactions

For more advanced queries, sometimes serializable transactions are required.
*jdbi* includes a transaction runner that is able to retry transactions that
abort due to serialization failures. It is important that your transaction does
not have side effects as it may be executed multiple times.

[source,java,indent=0]
----
include::{exampledir}/TransactionTest.java[tags=serializable]
----

The above test is designed to run two transactions in lock step. Each attempts
to read the sum of all rows in the table, and then insert a new row with that
sum. We seed the table with the values 10 and 20.

Without serializable isolation, each transaction reads 10 and 20, and then
returns 30. The end result is 30 + 30 = 60, which does not correspond to any
serial execution of the transactions!

With serializable isolation, one of the two transactions is forced to abort and
retry. On the second go around, it calculates 10 + 20 + 30 = 60. Adding to 30
from the other, we get 30 + 60 = 90 and the assertion succeeds.

=== ClasspathSqlLocator

You may find it helpful to store your SQL templates in individual files on the
classpath, rather than in string inside Java code.

The `ClasspathSqlLocator` converts Java type and method names into classpath locations,
and then reads, parses, and caches the loaded statements.

[source,java]
----
// reads classpath resource com/foo/BarDao/query.sql
ClasspathSqlLocator.findSqlOnClasspath(com.foo.BarDao.class, "query");

// same resource as above
ClasspathSqlLocator.findSqlOnClasspath("com.foo.BarDao.query");
----

=== StatementContext

The link:{jdbidocs}/core/statement/StatementContext.html[StatementContext] class
is a carrier for various state related to the creation and execution of statements
that is not appropriate to hold on the *Query* or other particular statement class
itself.  Among other things, it holds open *JDBC* resources, processed SQL statements,
and accumulated bindings.  It is exposed to implementations of most user extension points,
for example *RowMapper, *ColumnMapper*s, or *CollectorFactory*.

The *StatementContext* itself is not intended to be extended and generally extensions
should not need to mutate the context.  Please read the JavaDoc for more information
on advanced usage.

== SQL Objects

SQL Objects are a declarative-style alternative to the fluent-style Core API.

To start using the SQL Object plugin, add a Maven dependency:

[source,xml,subs="specialchars"]
----
<dependency>
  <groupId>org.jdbi</groupId>
  <artifactId>jdbi3-sqlobject</artifactId>
</dependency>
----

Then install the plugin into your `Jdbi` instance:

[source,java]
----
Jdbi jdbi = ...
jdbi.installPlugin(new SqlObjectPlugin());
----

With SQL Object, you declare a public interface, add methods for each database
operation, and specify what SQL statement to execute.

You can specify what each method does in one of two ways:

* Annotate the method with a SQL method annotation. Jdbi provides four of these
  annotations out of the box (updates, queries, stored procedure calls, and
  batches).
* Declare the method as a Java 8 `default` method, and provide your own
  implementation in the method body.

At runtime, you can request an instance of your interface, and Jdbi synthesizes
an implementation based on the annotations and methods you declared.

=== Annotated Methods

Methods annotated with one of Jdbi's SQL method annotations
(link:{jdbidocs}/sqlobject/statement/SqlBatch.html[@SqlBatch^],
link:{jdbidocs}/sqlobject/statement/SqlCall.html[@SqlCall^],
link:{jdbidocs}/sqlobject/statement/SqlQuery.html[@SqlQuery^], or
link:{jdbidocs}/sqlobject/statement/SqlUpdate.html[@SqlUpdate^]) have their
implementation generated automatically, based on the annotations on the method,
and its parameters.

The parameters to the method are used as arguments to the statement, and the
SQL statement result mapped into the method return type.

==== @SqlUpdate

Use the `@SqlUpdate` annotation for operations that modify data (i.e. inserts,
updates, deletes).

[source,java]
----
public interface UserDao {
  @SqlUpdate("insert into users (id, name) values (?, ?)")
  void insert(long id, String name);
}
----

Method arguments are bound to the `?` token in the SQL statement at their
respective positions. So `id` is bound to the first `?`, and `name` to the
second.

[TIP]
`@SqlUpdate` can also be used for DDL (Data Definition Language) operations like
creating or altering tables. We recommend using a schema migration tool such
as link:https://flywaydb.org/[Flyway^] or
link:http://www.liquibase.org/[Liquibase^] to maintain your database schemas.

By default, a `@SqlUpdate` method may return a handful of types:

* `void`: returns nothing (obviously)
* `int` or `long`: returns the update count. Depending on the database vendor
  and JDBC driver, this may be either the number of rows changed, or the number
  matched by the query (regardless of whether any data was changed).
* `boolean`: returns true if the update count is greater than zero.

[reftext="SqlUpdate-GetGeneratedKeys"]
===== @GetGeneratedKeys

Some SQL statements will cause data to be generated on your behalf at the
database, e.g. a table with an auto-generated primary key, or a primary key
selected from a sequence. We need a way to retrieve these generated values back
from the database.

[WARNING]
Databases vary in support for generated keys. Some support only one generated
key column per statement, and some (such as Postgres) can return the entire row.
You should check your database vendor's documentation before relying on this
behavior.

The `@GetGeneratedKeys` annotation tells Jdbi that the return value should be
generated key from the SQL statement, instead of the update count.

[source,java]
----
public interface UserDao {
  @SqlUpdate("insert into users (id, name) values (nextval('user_seq'), ?)")
  @GetGeneratedKeys("id")
  long insert(String name);
}
----

Multiple columns may be generated and returned in this way:

[source,java]
----
public interface UserDao {
  @SqlUpdate("insert into users (id, name, created_on) values (nextval('user_seq'), ?, now())")
  @GetGeneratedKeys({"id", "created_on"})
  @RegisterBeanMapper(IdCreateTime.class)
  IdCreateTime insert(String name);
}
----

[TIP]
The One True Database supports additional functionality when returning generated
keys. See <<PostgreSQL-GetGeneratedKeys,PostgreSQL>> for more details.

==== Binding Arguments

Before we go on with the other `@Sql___` annotations, let's discuss how method
arguments are bound as parameters to the SQL statement.

By default, arguments passed to the method are bound as positional parameters
in the SQL statement.

[source,java]
----
public interface UserDao {
  @SqlUpdate("insert into users (id, name) values (?, ?)")
  void insert(long id, String name);
}
----

You can use named arguments with the `@Bind` annotation:

[source,java]
----
@SqlUpdate("insert into users (id, name) values (:id, :name)")
void insert(@Bind("id") long id, @Bind("name") String name);
----

<<Compiling with Parameter Names,Compiling with parameter names>> removes the
need for the `@Bind` annotation. Jdbi will then bind each un-annotated parameter
to the parameter's name.

[source,java]
----
@SqlUpdate("insert into users (id, name) values (:id, :name)")
void insert(long id, String name);
----

You can bind from the entries of a `Map`:

[source,java]
----
@SqlUpdate("insert into users (id, name) values (:id, :name)")
void insert(@BindMap Map<String, ?> map);
----

In SQL Object (but not in Core), you can qualify a bound map with a prefix:

[source,java]
----
@SqlUpdate("insert into users (id, name) values (:user.id, :user.name)")
void insert(@BindMap("user") Map<String, ?> map);
----

You can bind from the properties of a Java Bean:

[source,java]
----
@SqlUpdate("insert into users (id, name) values (:id, :name)")
void insert(@BindBean User user);
----

You can bind from the public fields of an object:

[source,java]
----
@SqlUpdate("insert into users (id, name) values (:id, :name)")
void insert(@BindFields User user);
----

Or you can bind from public, parameterless methods of an object:

[source,java]
----
@SqlUpdate("insert into users (id, name) values (:functionThatReturnsTheId, :functionThatReturnsTheName)")
void insert(@BindMethods User user);
----

Like `@BindMap`, the `@BindBean`, `@BindMethods`, and `@BindFields` annotations
can have an optional prefix:

[source,java]
----
@SqlUpdate("insert into users (id, name) values (:user.id, :user.name)")
void insert(@BindBean("user") User user);
//void insert(@BindFields("user") User user);
//void insert(@BindMethods("user") User user);
----

[WARNING]
As in the Core API, neither `@BindMap`, `@BindBean`, `@BindFields`, nor
`@BindMethods` support binding of nested properties
(e.g. `:user.address.street`).

==== @SqlQuery

Use the `@SqlQuery` annotation for select operations.

Query methods may return a single- or multi-row result, depending on whether the
method return type looks like a collection.

[source,java]
----
public interface UserDao {
  @SqlQuery("select name from users")
  List<String> listNames(); // <1>

  @SqlQuery("select name from users where id = ?")
  String getName(long id); // <2> <3>

  @SqlQuery("select name from users where id = ?")
  Optional<String> findName(long id); // <4>
}
----
<1> When a multi-row method returns an empty result set, an empty collection is
    returned.
<2> If a single-row method returns multiple rows from the query, only the first
    row in the result set is returned from the method.
<3> If a single-row method returns an empty result set, `null` is returned.
<4> Methods may return `Optional` values. If the query returns no rows (or if
    the value in the row is null), `Optional.empty()` is returned instead of null.
    SQL Object throws an exception if query returns more than one row.

[TIP]
Jdbi can be "taught" to recognize new collection types by registering a
link:{jdbidocs}/core/collector/CollectorFactory.html[CollectorFactory^] with the
<<JdbiCollectors>> config registry.

See
link:{jdbidocs}/core/collector/BuiltInCollectorFactory.html[BuiltInCollectorFactory^]
for the complete list of collection types supported out of the box. Certain
Jdbi plugins (e.g. `GuavaPlugin`) register additional collection types.

Query methods may also return a <<ResultIterable>>,
link:{jdbidocs}/core/result/ResultIterator.html[ResultIterator^], or a
`Stream`.

[source,java]
----
public interface UserDao {
  @SqlQuery("select name from users")
  ResultIterable<String> getNamesAsIterable();

  @SqlQuery("select name from users")
  ResultIterator<String> getNamesAsIterator();

  @SqlQuery("select name from users")
  Stream<String> getNamesAsStream();
}
----

The objects returned from these methods hold database resources that must be
explicitly closed when you are done with them. We strongly recommend the use of
try-with-resource blocks when calling these methods, to prevent resource leaks:

[source,java]
----
try (ResultIterable<String> names = dao.getNamesAsIterable()) {
  ...
}

try (ResultIterator<String> names = dao.getNamesAsIterator()) {
  ...
}

try (Stream<String> names = dao.getNamesAsStream()) {
  ...
}
----

[WARNING]
`ResultIterable`, `ResultIterator` and `Stream` methods do not play nice with
on-demand SQL Objects. Unless the methods are called in a nested way (see
<<On-Demand>>), the returned object will already be closed.

===== @RegisterRowMapper

Use `@RegisterRowMapper` to register a concrete row mapper class:

[source,java]
----
public interface UserDao {
  @SqlQuery("select * from users")
  @RegisterRowMapper(UserMapper.class)
  List<User> list();
}
----

Row mappers used with this annotation must meet a few requirements:

[source,java]
----
public class UserMapper implements RowMapper<User> { // <1> <2>
  public UserMapper() { // <3>
    ...
  }

  public T map(ResultSet rs, StatementContext ctx) throws SQLException {
    ...
  }
}
----
<1> Must be a public class.
<2> Must implement `RowMapper` with an explicit type argument (e.g.
    `RowMapper<User>`) instead of a type variable (e.g. `RowMapper<T>`).
<3> Must have a public, no-argument constructor (or a default constructor).

[TIP]
The `@RegisterRowMapper` annotation may be repeated multiple times on the same
type or method to register multiple mappers.

===== @RegisterRowMapperFactory

Use `@RegisterRowMapperFactory` to register a `RowMapperFactory`.

[source,java]
----
public interface UserDao {
  @SqlQuery("select * from users")
  @RegisterRowMapperFactory(UserMapperFactory.class)
  List<User> list();
}
----

Row mapper factories used with this annotation must meet a few requirements:

[source,java]
----
public class UserMapperFactory implements RowMapperFactory { // <1>
  public UserMapperFactory() { // <2>
    ...
  }

  public Optional<RowMapper<?>> build(Type type, ConfigRegistry config) {
    ...
  }
}
----
<1> Must be a public class.
<2> Must have a public, no-argument constructor (or a default constructor).

[TIP]
The `@RegisterRowMapperFactory` annotation may be repeated multiple times on the
same type or method to register multiple factories.

===== @RegisterColumnMapper

Use `@RegisterColumnMapper` to register a column mapper:

[source,java]
----
public interface AccountDao {
  @SqlQuery("select balance from accounts where id = ?")
  @RegisterColumnMapper(MoneyMapper.class)
  Money getBalance(long id);
}
----

Column mappers used with this annotation must meet a few requirements:

[source,java]
----
public class MoneyMapper implements ColumnMapper<Money> { // <1> <2>
  public MoneyMapper() { // <3>
    ...
  }

  public T map(ResultSet r, int columnNumber, StatementContext ctx) throws SQLException {
    ...
  }
}
----
<1> Must be a public class.
<2> Must implement `ColumnMapper` with an explicit type argument (e.g.
    `ColumnMapper<User>`) instead of a type variable (e.g. `ColumnMapper<T>`).
<3> Must have a public, no-argument constructor (or a default constructor).

[TIP]
The `@RegisterColumnMapper` annotation may be repeated multiple times on the
same type or method to register multiple mappers.

===== @RegisterColumnMapperFactory

Use `@RegisterColumnMapperFactory` to register a column mapper factory:

[source,java]
----
public interface AccountDao {
  @SqlQuery("select * from users")
  @RegisterColumnMapperFactory(MoneyMapperFactory.class)
  List<User> list();
}
----

Row mapper factories used with this annotation must meet a few requirements:

[source,java]
----
public class UserMapperFactory implements RowMapperFactory { // <1>
  public UserMapperFactory() { // <2>
    ...
  }

  public Optional<RowMapper<?>> build(Type type, ConfigRegistry config) {
    ...
  }
}
----
<1> Must be a public class.
<2> Must have a public, no-argument constructor (or a default constructor).

[TIP]
The `@RegisterColumnMapperFactory` annotation may be repeated multiple times on
the same type or method to register multiple factories.

===== @RegisterBeanMapper

Use `@RegisterBeanMapper` to register a <<BeanMapper>> for a bean class:

[source,java]
----
public interface UserDao {
  @SqlQuery("select * from users")
  @RegisterBeanMapper(User.class)
  List<User> list();
}
----

Using the `prefix` attribute causes the bean mapper to map only those columns
that begin with the prefix:

[source,java]
----
public interface UserDao {
  @SqlQuery("select u.id u_id, u.name u_name, r.id r_id, r.name r_name " +
      "from users u left join roles r on u.role_id = r.id")
  @RegisterBeanMapper(value = User.class, prefix = "u_")
  @RegisterBeanMapper(value = Role.class, prefix = "r_")
  Map<User,Role> getRolesPerUser();
}
----

In this example, the `User` mapper will map the columns `u_id` and `u_name` into
the `User.id` and `User.name` properties. Likewise for `r_id` and `r_name` into
`Role.id` and `Role.name`, respectively.

[TIP]
The `@RegisterBeanMapper` annotation may be repeated (as demonstrated above) on
the same type or method to register multiple bean mappers.

===== @RegisterConstructorMapper

Use `@RegisterConstructorMapper` to register a <<ConstructorMapper>> for classes
that are instantiated with all properties through the constructor.

[source,java]
----
public interface UserDao {
  @SqlQuery("select * from users")
  @RegisterConstructorMapper(User.class)
  List<User> list();
}
----

Using the `prefix` attribute causes the constructor mapper to only map those
columns that begin with the prefix:

[source,java]
----
public interface UserDao {
  @SqlQuery("select u.id u_id, u.name u_name, r.id r_id, r.name r_name " +
      "from users u left join roles r on u.role_id = r.id")
  @RegisterConstructorMapper(value = User.class, prefix = "u_")
  @RegisterConstructorMapper(value = Role.class, prefix = "r_")
  Map<User,Role> getRolesPerUser();
}
----

In this example, the `User` mapper will map the columns `u_id` and `u_name` into
the `id` and `name` parameters of the `User` constructor. Likewise for `r_id`
and `r_name` into `id` and `name` parameters of the `Role` constructor,
respectively.

[TIP]
The `@RegisterConstructorMapper` annotation may be repeated multiple times on
the same type or method to register multiple constructor mappers.

===== @RegisterFieldMapper

Use `@RegisterFieldMapper` to register a <<FieldMapper>> for a given class.

[source,java]
----
public interface UserDao {
  @SqlQuery("select * from users")
  @RegisterFieldMapper(User.class)
  List<User> list();
}
----

Using the `prefix` attribute causes the field mapper to only map those columns
that begin with the prefix:

[source,java]
----
public interface UserDao {
  @SqlQuery("select u.id u_id, u.name u_name, r.id r_id, r.name r_name " +
      "from users u left join roles r on u.role_id = r.id")
  @RegisterFieldMapper(value = User.class, prefix = "u_")
  @RegisterFieldMapper(value = Role.class, prefix = "r_")
  Map<User,Role> getRolesPerUser();
}
----

In this example, the `User` mapper will map the columns `u_id` and `u_name` into
the `User.id` and `User.name` fields. Likewise for `r_id` and `r_name` into the
`Role.id` and `Role.name` fields, respectively.

[TIP]
The `@RegisterConstructorMapper` annotation may be repeated multiple times on
the same type or method to register multiple constructor mappers.

[reftext="SqlQuery-SingleValue"]
===== @SingleValue

Sometimes when using advanced SQL features like Arrays, a container type like
`int[]` or `List<Integer>` can ambiguously mean either "a single SQL int[]" or
"a ResultSet of int".

Since arrays are not commonly used in normalized schema, SQL Object assumes by
default that you are collecting a ResultSet into a container object. You can
annotate a return type as `@SingleValue` to override this.

For example, suppose we want to select a `varchar[]` column from a single row:

[source,java]
----
public interface UserDao {
  @SqlQuery("select roles from users where id = ?")
  @SingleValue
  List<String> getUserRoles(long userId)
}
----

Normally, Jdbi would interpret `List<String>` to mean that the mapped type is
`String`, and to collect all result rows into a list. The `@SingleValue`
annotation causes Jdbi to treat `List<String>` as the mapped type instead.

===== Map<K,V> Results

SQL Object methods may return `Map<K,V>` types (see <<Map.Entry mapping>> in
the Core API). In this scenario, each row is mapped to a `Map.Entry<K,V>`,
and the entries for each row are collected into a single `Map` instance.

NOTE: A mapper must be registered for both the key and value types.

Gather master/detail join rows into a map, simply by registering mappers
for the key and value types.

[source,java,indent=0]
----
include::{sqlobjectexampledir}/TestReturningMap.java[tags=joinRow]
----

In the preceding example, the `User` mapper uses a "u" column name prefix, and
the `Phone` mapper uses "p". Since each mapper only reads the column with the
expected prefix, the respective `id` columns are unambigous.

A unique index (e.g. by ID column) can be obtains by setting the key column
name:

[source,java,indent=0]
----
include::{sqlobjectexampledir}/TestReturningMap.java[tags=uniqueIndex]
----

Set both the key and value column names to gather a two-column query into a map
result:

[source,java,indent=0]
----
include::{sqlobjectexampledir}/TestReturningMap.java[tags=keyValue]
----

All of the above examples assume a one-to-one key/value relationship.

What if there is a one-to-many relationship? Google Guava provides a `Multimap`
type, which supports mapping multiple values per key.

First, follow the instructions in the <<Google Guava>> section to install
`GuavaPlugin`.

Then, simply specify a `Multimap` return type instead of `Map`:

[source,java,indent=0]
----
include::{sqlobjectexampledir}/TestReturningMap.java[tags=joinRowMultimap]
----

All the examples so far have been `Map` types where each row in the result set
is a single `Map.Entry`. However, what if the `Map` we want to return is
actually a single row or even a single column?

Jdbi's link:{jdbidocs}/core/mapper/MapMapper.html[MapMapper^] maps each row to a
`Map<String, Object>`, where column names (converted to lowercase) are mapped to
column values.

By default, SQL Object treats `Map` return types as a collection of `Map.Entry`
values. Use the `@SingleValue` annotation to override this, so that the return
type is treated as a single value instead of a collection:

[source,java]
----
@SqlQuery("select * from users where id = ?")
@RegisterRowMapper(MapMapper.class)
@SingleValue
Map<String, Object> getById(long userId);
----

[TIP]
Do you use PostgreSQL's `hstore` columns? The <<PostgreSQL>> plugin provides an
`hstore` to `Map<String, String>` column mapper. See
<<PostgreSQL-hstore,hstore>> for more information.

==== @SqlBatch

Use the `@SqlBatch` annotation for bulk update operations. `@SqlBatch` is
analogous to <<Prepared Batches,PreparedBatch>> in Core.

[source,java]
----
public interface ContactDao {
  @SqlBatch("insert into contacts (id, name, email) values (?, ?, ?)")
  void bulkInsert(List<Integer> ids,
                  Iterator<String> names,
                  String... emails);
}
----

Batch parameters may be collections, iterables, iterators, arrays (including
varargs). We'll call these "iterables" for brevity.

When a batch method is called, SQL Object iterates through the method's iterable
parameters, and executes the SQL statement with the corresponding elements from
each parameter.

Thus a statement like:

[source,java]
----
contactDao.bulkInsert(
    ImmutableList.of(1, 2, 3),
    ImmutableList.of("foo", "bar", "baz").iterator(),
    "a@example.com", "b@example.com", "c@fake.com");
----

would execute:

[source,sql]
----
insert into contacts (id, name, email) values (1, 'foo', 'a@example.com');
insert into contacts (id, name, email) values (2, 'bar', 'b@example.com');
insert into contacts (id, name, email) values (3, 'baz', 'c@fake.com');
----

Constant values may also be used as parameters to a SQL batch. In this case,
the same value is bound to that parameter for every SQL statement in the batch.

[source,java]
----
public interface UserDao {
  @SqlBatch("insert into users (tenant_id, id, name) " +
      "values (:tenantId, :user.id, :user.name)")
  void bulkInsert(@Bind("tenantId") long tenantId, // <1>
                  @BindBean("user") User... users);
}
----
<1> Insert each user record using the same `tenant_id`.

[WARNING]
`@SqlBatch` methods must have at least one iterable parameter.

By default, a `@SqlBatch` method may return a handful of types:

* `void`: returns nothing (obviously)
* `int[]` or `long[]`: returns the update count per execution in the batch.
  Depending on the database vendor and JDBC driver, this may be either the
  number of rows changed by a statement, or the number matched by the query
  (regardless of whether any data was changed).
* `boolean[]`: returns true if the update count is greater than zero, one value
  for each execution in the batch.

[reftext="SqlBatch-GetGeneratedKeys"]
===== @GetGeneratedKeys

Similar to `@SqlUpdate`, the `@GetGeneratedKeys` annotations tells SQL Object
that the return value should be the generated keys from each SQL statement,
instead of the update count. See
<<SqlUpdate-GetGeneratedKeys,@GetGeneratedKeys>> for a more thorough discussion.

[source,java]
----
public interface UserDao {
  @SqlBatch("insert into users (id, name) values (nextval('user_seq'), ?)")
  @GetGeneratedKeys("id")
  long[] bulkInsert(List<String> names); // <1>
}
----
<1> Returns the generated ID for each inserted name.

Multiple columns may be generated and returned in this way:
[source,java]
----
public interface UserDao {
  @SqlBatch("insert into users (id, name, created_on) values (nextval('user_seq'), ?, now())")
  @GetGeneratedKeys({"id", "created_on"})
  @RegisterBeanMapper(IdCreateTime.class)
  List<IdCreateTime> bulkInsert(String... names);
}
----

[reftext="SqlBatch-SingleValue"]
===== @SingleValue

In some cases you may want an iterable parameter to be treated as a
constant--use the `@SingleValue` annotation on the method parameter. This causes
SQL Object to bind the whole iterable as the parameter value for every SQL
statement in the batch (typically as a SQL Array parameter).

[source,java]
----
public interface UserDao {
  @SqlBatch("insert into users (id, name, roles) values (?, ?, ?)")
  void bulkInsert(List<Long> ids,
                  List<String> names,
                  @SingleValue List<String> roles);
}
----

In the above example, each new row would get the same `varchar[]` value in the
`roles` column.

==== @SqlCall

Use the `@SqlCall` annotation to call stored procedures.

[source,java]
----
public interface AccountDao {
  @SqlCall("{call suspend_account(:id)}")
  void suspendAccount(@Bind("id") long accountId);
}
----

`@SqlCall` methods can return `void`, or may return `OutParameters` if the
stored procedure has any output parameters. Each output parameter must be
registered with the `@OutParameter` annotation.

[source,java]
----
public interface OrderDao {
  @SqlCall("{call prepare_order_from_cart(:cartId, :orderId, :orderTotal)}")
  @OutParameter(name = "orderId",    sqlType = java.sql.Types.BIGINT)
  @OutParameter(name = "orderTotal", sqlType = java.sql.Types.DECIMAL)
  OutParameters prepareOrderFromCart(@Bind("cartId") long cartId);
}
----

Individual output parameters can be extracted from the
link:{jdbidocs}/core/statement/OutParameters.html[OutParameters^] returned from
the method:

[source,java]
----
OutParameters outParams = orderDao.prepareOrderFromCart(cartId);
long orderId = outParams.getLong("orderId");
double orderTotal = outParams.getDouble("orderTotal");
----

==== @GetGeneratedKeys

The `@GetGeneratedKeys` annotation may be used on a `@SqlUpdate` or `@SqlBatch`
method to return the keys generated from the SQL statement:

[source,java,indent=0]
----
include::{exampledir}/GeneratedKeysTest.java[tags=sqlObject]
----

==== SqlLocator

When SQL statements grow in complexity, it may be cumbersome to provide
the statements as Java strings in `@Sql___` method annotations.

Jdbi provides annotations that let you configure external locations to
load SQL statements.

* @UseAnnotationSqlLocator (the default behavior; use @Sql___(...) annotation value)
* @UseClasspathSqlLocator - loads SQL from a file on the classpath, based on
  the package and name of the SQL Object interface type.

[source,java]
----
package com.foo;
@UseClasspathSqlLocator
interface BarDao {
    // loads classpath resource com/foo/BarDao/query.sql
    @SqlQuery
    void query();
}
----

*@UseClasspathSqlLocator* is implemented with <<ClasspathSqlLocator>>, as described above.

If you like StringTemplate, the <<StringTemplate 4>> module also provides a
SqlLocator, which can load SQL templates from StringTemplate 4 files on the
classpath.

=== Consumer Methods

As a special case, you may provide a `Consumer<T>` argument in addition to other bound parameters.
The provided consumer is executed once for each row in the result set.
The static type of parameter T determines the row type.

[source,java]
----
@SqlQuery("select id, name from users")
void forEachUser(Consumer<User> consumer);
----

=== Default Methods

Occasionally a use case comes up where SQL Method annotations don't fit. In
these situations, you can "drop down" to the Core API using a Java 8 `default`
method.

Jdbi provides a `SqlObject` mixin interface with a single method:

[source,java]
----
public interface SqlObject {
  Handle getHandle();
}
----

Make your SQL Object interface extend the `SqlObject` mixin, then provide your
own implementation in a default method:

[source,java]
----
public interface SplineDao extends SqlObject {
  default void reticulateSplines(Spline spline) {
    Handle handle = getHandle();
    // do tricky stuff using the Core API.
  }
}
----

Default methods can also be used to group multiple SQL operations into a single
method call:

[source,java]
----
public interface ContactPhoneDao {
  @SqlUpdate("insert into contacts (id, name) values (nextval('contact_id'), :name)")
  long insertContact(@BindBean Contact contact);

  @SqlBatch("insert into phones (contact_id, type, phone) values (:contactId, :type, :phone)")
  void insertPhone(long contactId, @BindBean Iterable<Phone> phones);

  default long insertFullContact(Contact contact) {
    long id = insertContact(contact);
    insertPhone(id, contact.getPhones());
    return id;
  }
}
----

=== Transaction Management

You may declare transactions with SqlObject annotations:

[source,java,indent=0]
----
include::{exampledir}/TransactionTest.java[tags=sqlObjectTransaction]
----

SQL methods with a `@Transaction` annotation may optionally specify a
transaction isolation level:

[source,java,indent=0]
----
include::{exampledir}/TransactionTest.java[tags=sqlObjectTransactionIsolation]
----

If a `@Transaction` method calls another `@Transaction` method, they must
specify the same isolation level, or the inner method must not specify
anything, in which case the isolation level of the outer method is used.

[source,java,indent=0]
----
include::{exampledir}/TransactionTest.java[tags=sqlObjectNestedTransaction]
----

////
TODO: Demonstrate Transactional mixin

* Call methods on the mixin to begin, checkpoint, rollback, and commit
  transactions.
* Be careful using this mixin with on-demand SQL Objects. Only use
  inTransaction or useTransaction. None of the others will do what you expect.
////

=== Using SQL Objects

Once you've defined your interface, there are a few ways to get an instance of
it:

==== Attached to Handle

You can get a SQL Object that is attached to an open handle.

[source,java]
----
try (Handle handle = jdbi.open()) {
  ContactPhoneDao dao = handle.attach(ContactPhoneDao.class);
  dao.insertFullContact(contact);
}
----

Attached SQL Objects have the same lifecycle as the handle--when the handle is
closed, the SQL Object becomes unusable.

==== Temporary SQL Objects

You can also get a temporary SQL Object from the Jdbi object, by passing it a
callback (typically a lambda). Use
link:{jdbidocs}/core/Jdbi.html#withExtension-java.lang.Class-org.jdbi.v3.core.extension.ExtensionCallback-[Jdbi.withExtension^]
for operations that return a result, or
link:{jdbidocs}/core/Jdbi.html#useExtension-java.lang.Class-org.jdbi.v3.core.extension.ExtensionConsumer-[useExtension^]
for operations with no result.

[source,java]
----
jdbi.useExtension(ContactPhoneDao.class, dao -> dao.insertFullContact(alice));
long bobId = jdbi.withExtension(ContactPhoneDao.class, dao -> dao.insertFullContact(bob));
----

Temporary SQL Objects are only valid inside the callback you pass to the
method. The SQL Object (and the associated temporary handle) are closed when
the callback returns.

==== On-Demand

On-demand instances have an open-ended lifecycle, as they obtain and release a
connection for each method call. They are thread-safe, and may be reused
across an application. This is handy when you only need to make single calls at
a time.

[source,java]
----
ContactPhoneDao dao = jdbi.onDemand(ContactPhoneDao.class);
long aliceId = dao.insertFullContact(alice);
long bobId = dao.insertFullContact(bob);
----

[WARNING]
There is a performance penalty every time a connection is allocated and
released. If you need to make successive calls to a SQL Object, consider using
one of the above options for better performance, instead of on-demand.

////
TODO:

* Explain how nested calls within e.g. a default method use the same handle
  until the outer method returns
* Default methods can make multiple calls and will execute through the same
  handle.
* To make multiple calls from outside the DAO be executed against the same
  handle, extend `SqlObject` and embed all calls inside a `useHandle()` /
  `withHandle()` lambda.
* `@CreateSqlObject` does not play nice with on-demand.
* `Stream<T>` or `Iterable<T>` return types do not play nice with on-demand.
////

=== Additional Annotations

Jdbi provides dozens of annotations out of the box:

* link:{jdbidocs}/sqlobject/config/package-summary.html[org.jdbi.v3.sqlobject.config^]
  provides annotations for things that can be configured at the `Jdbi` or
  `Handle` level. This includes registration of mappers and arguments, and for
  configuring SQL statement rendering and parsing.
* link:{jdbidocs}/sqlobject/customizer/package-summary.html[org.jdbi.v3.sqlobject.customizer^]
  provides annotations for binding parameters, defining attributes, and
  controlling the fetch behavior of the statement's result set.
* link:{jdbidocs}/jpa/package-summary.html[org.jdbi.v3.jpa^]
  provides the `@BindJpa` annotation, for binding properties to column according
  to JPA `@Column` annotations.
* link:{jdbidocs}/sqlobject/locator/package-summary.html[org.jdbi.v3.sqlobject.locator^]
  provides annotations that configure Jdbi to load SQL statements from an
  alternative source, e.g. a file on the classpath.
* link:{jdbidocs}/sqlobject/statement/package-summary.html[org.jdbi.v3.sqlobject.statement^]
  provides the `@MapTo` annotation, which is used for dynamically specifying the
  mapped type at the time the method is invoked.
* link:{jdbidocs}/stringtemplate4/package-summary.html[org.jdbi.v3.stringtemplate4^]
  provides annotations that configure Jdbi to load SQL from StringTemplate 4
  `.stg` files on the classpath, and/or to parse SQL templates using the
  ST4 template engine.
* link:{jdbidocs}/sqlobject/transaction/package-summary.html[org.jdbi.v3.sqlobject.transaction^]
  provides annotations for transaction management in a SQL object. See
  <<Transaction Management>> for details.

Jdbi is designed to support user-defined annotations. See
<<User-Defined Annotations>> for a guide to creating your own.

== Third-Party Integration

=== Google Guava

This plugin adds support for the following types:

* `Optional<T>` - registers an argument and mapper. Supports `Optional` for any
  wrapped type `T` for which a mapper / argument factory is registered.
* Most Guava collection and map types - see
  link:{jdbidocs}/guava/GuavaCollectors.html[GuavaCollectors^] for a complete
  list of supported types.

To use this plugin, add a Maven dependency:

[source,xml,subs="specialchars"]
----
<dependency>
  <groupId>org.jdbi</groupId>
  <artifactId>jdbi3-guava</artifactId>
</dependency>
----

Then install the plugin into your `Jdbi` instance:

[source,java]
----
jdbi.installPlugin(new GuavaPlugin());
----

With the plugin installed, any supported Guava collection type can
be returned from a SQL object method:

[source,java,indent=0]
----
include::{sqlobjectexampledir}/TestGuavaCollectors.java[tags=returnTypes]
----

=== H2 Database

This plugin configures Jdbi to correctly handle `integer[]` and `uuid[]` data
types in an H2 database.

This plugin is included with the core jar (but may be extracted to separate
artifact in the future). Use it by installing the plugin into your `Jdbi`
instance:

[source,java]
----
jdbi.installPlugin(new H2DatabasePlugin());
----

=== JodaTime

This plugin adds support for using joda-time's `DateTime` type.

To use this plugin, add a Maven dependency:

[source,xml,subs="specialchars"]
----
<dependency>
  <groupId>org.jdbi</groupId>
  <artifactId>jdbi3-jodatime2</artifactId>
</dependency>
----

Then install the plugin into your `Jdbi` instance:

[source,java]
----
jdbi.installPlugin(new JodaTimePlugin());
----

=== JPA

Using the JPA plugin is a great way to trick your boss into letting you try
Jdbi. "No problem boss, it already supports JPA annotations, easy peasy!"

This plugin adds mapping support for a small subset of JPA entity annotations:

* Entity
* MappedSuperclass
* Column

To use this plugin, add a Maven dependency:

[source,xml,subs="specialchars"]
----
<dependency>
  <groupId>org.jdbi</groupId>
  <artifactId>jdbi3-jpa</artifactId>
</dependency>
----

Then install the plugin into your `Jdbi` instance:

[source,java]
----
jdbi.installPlugin(new JpaPlugin());
----

Honestly though.. just tear off the bandage and switch to Jdbi proper.

=== Kotlin

link:http://kotlinlang.org/[Kotlin^] support is provided by *jdbi3-kotlin* and
*jdbi3-kotlin-sqlobject* modules.

Kotlin API documentation:

* link:apidocs-kotlin/jdbi3-kotlin/index.html[jdbi3-kotlin^]
* link:apidocs-kotlin/jdbi3-kotlin-sqlobject/index.html[jdbi3-kotlin-sqlobject^]

==== ResultSet mapping

The *jdbi3-kotlin* plugin adds ResultSet mapping to Kotlin data classes. It
supports data classes where all fields are present in the constructor as well
as classes with writable properties. Any fields not present in the constructor
will be set after the constructor call. The mapper supports nullable types. It
also uses default parameter values in the constructor if the parameter type is
not nullable and the value absent in the result set.

To use this plugin, add a Maven dependency:

[source,xml,subs="specialchars"]
----
<dependency>
  <groupId>org.jdbi</groupId>
  <artifactId>jdbi3-kotlin</artifactId>
</dependency>
----

Then install the plugin into your `Jdbi` instance:

[source,kotlin]
----
jdbi.installPlugin(KotlinPlugin());
----

Result set mapper also supports `@ColumnName` annotation that allows to specify
name for a property or parameter explicitly.

If you load all Jdbi plugins via `Jdbi.installPlugins()` this plugin will be
discovered and registered automatically. Otherwise, you can attach it using
`Jdbi.installPlugin(KotlinPlugin())`.

An example from the test class:

[source,kotlin,indent=0]
----
include::{exampledir}/KotlinPluginTest.kt[tags=dataClass;testQuery]
----

There are two extensions to help:

* `<reified T : Any>ResultBearing.mapTo()`
* `<T : Any>ResultIterable<T>.useSequence(block: (Sequence<T>) -> Unit)`

Allowing code like:

[source,kotlin]
----
val qry = handle.createQuery("select id, name from something where id = :id")
val things = qry.bind("id", brian.id).mapTo<Thing>.list()
----

and for using a Sequence that is auto closed:

[source,kotlin]
----
qryAll.mapTo<Thing>.useSequence {
    it.forEach(::println)
}
----

==== SqlObject

The *jdbi3-kotlin-sqlobject* plugin adds automatic parameter binding by name
for Kotlin methods in SqlObjects as well as support for Kotlin default methods.

[source,xml,subs="specialchars"]
----
<dependency>
  <groupId>org.jdbi</groupId>
  <artifactId>jdbi3-kotlin-sqlobject</artifactId>
</dependency>
----

Then install the plugin into your `Jdbi` instance:

[source,kotlin]
----
jdbi.installPlugin(KotlinSqlObjectPlugin());
----

Parameter binding supports individual primitive types as well as Kotlin or
JavaBean style objects as a parameter (referenced in binding as
`:paramName.propertyName`). No annotations are needed.

If you load all Jdbi plugins via `Jdbi.installPlugins()` this plugin will be
discovered and registered automatically. Otherwise, you can attach the plugin
via: `Jdbi.installPlugin(KotlinSqlObjectPlugin())`.

An example from the test class:

[source,kotlin,indent=0]
----
include::{exampledir}/KotlinPluginTest.kt[tags=sqlObject;setUp;testDao]
----

=== Oracle 12

This module adds support for Oracle `RETURNING` DML expressions.

To use this feature, add a Maven dependency:

[source,xml,subs="specialchars"]
----
<dependency>
  <groupId>org.jdbi</groupId>
  <artifactId>jdbi3-oracle12</artifactId>
</dependency>
----

Then, use the `OracleReturning` class with an `Update` or `PreparedBatch`
to get the returned DML.

// TODO: usage example

=== PostgreSQL

The *jdbi3-postgres* plugin provides enhanced integration with the
link:https://jdbc.postgresql.org/[PostgreSQL JDBC Driver^].

To use this feature, add a Maven dependency:

[source,xml,subs="specialchars"]
----
<dependency>
  <groupId>org.jdbi</groupId>
  <artifactId>jdbi3-postgres</artifactId>
</dependency>
----

Then install the plugin into your `Jdbi` instance.

[source,java,indent=0]
----
Jdbi jdbi = Jdbi.create("jdbc:postgresql://host:port/database")
                .installPlugin(new PostgresPlugin());
----

The plugin configures mappings for the Java 8 *java.time* types like
*Instant* or *Duration*, *InetAddress*, *UUID*, typed enums, and *hstore*.

It also configures SQL array type support for `int`, `long`, `float`, `double`,
`String`, and `UUID`.

See the link:{jdbidocs}/postgres/package-summary.html[javadoc^] for an
exhaustive list.

[reftext="PostgreSQL-hstore"]
==== hstore

The Postgres plugin provides an `hstore` to `Map<String, String>` column mapper:

[source,java]
----
Map<String, String> accountAttributes = handle
    .select("select attributes from account where id = ?", userId)
    .mapTo(new GenericType<Map<String, String>>() {})
    .findOnly();
----

By default, SQL Object treats `Map` return types as a collection of `Map.Entry`
values. Use the `@SingleValue` annotation to override this, so that the return
type is treated as a single value instead of a collection:

[source,java]
----
public interface AccountDao {
  @SqlQuery("select attributes from account where id = ?")
  @SingleValue
  Map<String, String> getAccountAttributes(long accountId);
}
----

[reftext="PostgreSQL-GetGeneratedKeys"]
==== @GetGeneratedKeys

In Postgres, `@GetGeneratedKeys` can return the entire modified row if you
request generated keys without naming any columns.

[source,java]
----
public interface UserDao {
  @SqlUpdate("insert into users (id, name, created_on) values (nextval('user_seq'), ?, now())")
  @GetGeneratedKeys
  @RegisterBeanMapper(User.class)
  User insert(String name);
}
----

If a database operation modifies multiple rows (e.g. an update that will modify
several rows), your method can return all the modified rows in a collection:

[source,java]
----
public interface UserDao {
  @SqlUpdate("update users set active = false where id = any(?)")
  @GetGeneratedKeys
  @RegisterBeanMapper(User.class)
  List<User> deactivateUsers(long... userIds);
}
----

=== Spring

This module provides `JdbiFactoryBean`, a factory bean which sets up a `Jdbi`
singleton.

To use this module, add a Maven dependency:

[source,xml,subs="specialchars"]
----
<dependency>
  <groupId>org.jdbi</groupId>
  <artifactId>jdbi3-spring4</artifactId>
</dependency>
----

Then configure the Jdbi factory bean in your Spring container, e.g.:

[source,xml]
----
<beans xmlns="http://www.springframework.org/schema/beans"
       xmlns:xsi="http://www.w3.org/2001/XMLSchema-instance"
       xmlns:aop="http://www.springframework.org/schema/aop"
       xmlns:tx="http://www.springframework.org/schema/tx"
       xsi:schemaLocation="
       http://www.springframework.org/schema/beans http://www.springframework.org/schema/beans/spring-beans-2.0.xsd
       http://www.springframework.org/schema/tx http://www.springframework.org/schema/tx/spring-tx-2.0.xsd
       http://www.springframework.org/schema/aop http://www.springframework.org/schema/aop/spring-aop-2.0.xsd">

  <!--1-->
  <bean id="db" class="org.springframework.jdbc.datasource.DriverManagerDataSource">
    <property name="url" value="jdbc:h2:mem:testing"/>
  </bean>

  <!--2-->
  <bean id="transactionManager"
    class="org.springframework.jdbc.datasource.DataSourceTransactionManager">
    <property name="dataSource" ref="db"/>
  </bean>
  <tx:annotation-driven transaction-manager="transactionManager"/>

  <!--3-->
  <bean id="jdbi"
    class="org.jdbi.v3.spring4.JdbiFactoryBean">
    <property name="dataSource" ref="db"/>
  </bean>

  <!--4-->
  <bean id="service"
    class="com.example.service.MyService">
    <constructor-arg ref="jdbi"/>
  </bean>
</beans>
----

<1> The SQL data source that Jdbi will connect to. In this example we use an H2
    database, but it can be any JDBC-compatible database.
<2> Enable configuration of transactions via annotations.
<3> Configure `JdbiFactoryBean` using the data source configured earlier.
<4> Inject `Jdbi` into a service class. Alternatively, use standard JSR-330
    `@Inject` annotations on the target class instead of configuring it in
    your `beans.xml`.

==== Installing plugins

Plugins may be automatically installed by scanning the classpath for
link:{jdkdocs}/java/util/ServiceLoader.html[ServiceLoader^] manifests.

[source,xml]
----
<bean id="jdbi" class="org.jdbi.v3.spring4.JdbiFactoryBean">
  ...
  <property name="autoInstallPlugins" value="true"/>
</bean>
----

Plugins may also be installed explicitly:

[source,xml]
----
<bean id="jdbi" class="org.jdbi.v3.spring4.JdbiFactoryBean">
  ...
  <property name="plugins">
    <list>
      <bean class="org.jdbi.v3.sqlobject.SqlObjectPlugin"/>
      <bean class="org.jdbi.v3.guava.GuavaPlugin"/>
    </list>
  </property>
</bean>
----

Not all plugins are automatically installable. In these situations, you can
auto-install some plugins and manually install the rest:

[source,xml]
----
<bean id="jdbi" class="org.jdbi.v3.spring4.JdbiFactoryBean">
  ...
  <property name="autoInstallPlugins" value="true"/>
  <property name="plugins">
    <list>
      <bean class="org.jdbi.v3.core.h2.H2DatabasePlugin"/>
    </list>
  </property>
</bean>
----

==== Global Attributes

Global defined attributes may be configured on the factory bean:

[source,xml]
----
<bean id="jdbi" class="org.jdbi.v3.spring4.JdbiFactoryBean">
  <property name="dataSource" ref="db"/>
  <property name="globalDefines">
    <map>
      <entry key="foo" value="bar"/>
    </map>
  </property>
</bean>
----

=== StringTemplate 4

This module allows you to plug in the StringTemplate 4 templating engine, in
place of the standard Jdbi templating engine.

To use module plugin, add a Maven dependency:

[source,xml,subs="specialchars"]
----
<dependency>
  <groupId>org.jdbi</groupId>
  <artifactId>jdbi3-stringtemplate4</artifactId>
</dependency>
----

To use StringTemplate format in SQL statements, set the template engine
to `StringTemplateEngine`.

Defined attributes are provided to the StringTemplate engine to render the SQL:

[source,java]
----
String sortColumn = "name";
String sql = "select id, name " +
             "from account " +
             "order by <if(sort)> <sortBy>, <endif> id";

List<Account> accounts = handle.createQuery(sql)
      .setTemplateEngine(new StringTemplateEngine())
      .define("sort", true)
      .define("sortBy", sortColumn)
      .mapTo(Account.class)
      .list();
----

Alternatively, SQL templates can be loaded from StringTemplate group files on
the classpath:

[source,stringtemplate]
.com/foo/AccountDao.sql.stg
----
group AccountDao;

selectAll(sort,sortBy) ::= <<
  select id, name
  from account
  order by <if(sort)> <sortBy>, <endif> id
>>
----

[source,java]
----
ST template = StringTemplateSqlLocator.findStringTemplate(
                  "com/foo/AccountDao.sql.stg", "selectAll");

String sql = template.add("sort", true)
                     .add("sortBy", sortColumn)
                     .render();
----

In SQL Objects, the `@UseStringTemplateEngine` annotation sets the
statement locator, similar to first example above.

[source,java]
----
package com.foo;

public interface AccountDao {
  @SqlQuery("select id, name " +
            "from account " +
            "order by <if(sort)> <sortBy>, <endif> id")
  @UseStringTemplateEngine
  List<Account> selectAll(@Define boolean sort,
                          @Define String sortBy);
}
----

Alternatively, the `@UseStringTemplateSqlLocator` annotation sets the statement
locator, and loads SQL from a StringTemplate group file on the classpath:

[source,java]
----
package com.foo;

public interface AccountDao {
  @SqlQuery
  @UseStringTemplateSqlLocator
  List<Account> selectAll(@Define boolean sort,
                          @Define String sortBy);
}
----

In this example, since the fully qualified class name is `com.foo.AccountDao`,
SQL will be loaded from the file `com/foo/AccountDao.sql.stg` on the
classpath.

By default, the template in the group with the same name as the method will be
used. This can be overridden on the `@Sql___` annotation:

[source,java]
----
package com.foo;

public interface AccountDao {
  @SqlQuery("listSorted")
  @UseStringTemplateSqlLocator
  List<Account> selectAll(@Define boolean sort,
                          @Define String sortBy);
}
----

In this example, the SQL template will still be loaded from the file
`com/foo/AccountDao.sql.stg` on the classpath, however the `listSorted`
template will be used, regardless of the method name.

=== Vavr

The Vavr Plugin offers deep integration of *Jdbi* with the Vavr functional library:

* Supports argument resolution of sever Vavr Value types such as
  `Option<T>`, `Either<L, T>`, `Lazy<T>`, `Try<T>` and `Validation<T>`.
  Given that for the wrapped type `T` a Mapper is registered.
* Return Vavr collection types from queries. Supported are `Seq<T>`, `Set<T>`
  and `Map<T>` as well as all subtypes thereof.
  It is possible to collect into a `Traversable<T>`, in this case a `List<T>`
  will be used as default implementation.
  For interface types a sensible default implementation will be used
  (e.q. `List<T>` for `Seq<T>`).
* Tuple projections for *Jdbi*! Yey! Vavr offers Tuples up to a maximum arity of 8.
  you can map your query results e.g. to `Tuple3<Integer, String, Long>`.
  If you select more columns than the arity of the projection the columns
  up to that index will be used.

To use the plugin, add a Maven dependency:

[source,xml,subs="specialchars"]
----
<dependency>
  <groupId>org.jdbi</groupId>
  <artifactId>jdbi3-vavr</artifactId>
</dependency>
----

Currently Vavr >= 0.9.0 is supported and tested. The plugin pulls a supported version of
Vavr and is ready to be used. As with other plugins: install via `Jdbi` instance or
use auto install.

[source,java]
----
jdbi.installPlugin(new VavrPlugin());
----

Here are some usage examples of the features listed above:

[source,java]
----
String query = "select * from users where :name is null or name = :name";
Option<String> param = Option.of("eric");

// will fetch first user with given name or first user without name (Option.none)
return handle.createQuery(query)
        .bind("name", param)
        .mapToBean(User.class)
        .findFirst();
----

where `param` may be one of `Option<T>`, `Either<L, T>`, `Lazy<T>`, `Try<T>`
or `Validation<T>`. Note that in the case of these types, the nested value must
be 'present' otherwise a `null` value is used (e.g. for `Either.Left` or
`Validation.Invalid`).

[source,java]
----
handle.createQuery("select name from users")
        .collectInto(new GenericType<Seq<String>>() {});
----

This works for all the collection types supported. For the nested value
row and column mappers already installed in *Jdbi* will be used. The plugin
will obey configured key and value columns for `Map<K, V>` return types.

Last but not least we can now project simple queries to Vavr tuples like that:

[source,java]
----
// given a 'tuples' table with t1 int, t2 varchar, t3 varchar, ...
List<Tuple3<Integer, String, String>> tupleProjection = handle
        .createQuery("select t1, t2, t3 from tuples")
        .mapTo(new GenericType<Tuple3<Integer, String, String>>() {})
        .list();
----

You can also project complex types into a tuple as long as a row mapper is
registered.

[source,java]
----
// given that there are row mappers registered for both complex types
Tuple2<City, Address> tupleProjection = handle
        .createQuery("select cityname, zipcode, street, housenumber from " +
            "addresses where user_id = 1")
        .mapTo(new GenericType<Tuple2<City, Address>>() {})
        .findOnly();
----

If you want to mix complex types and simple ones we also got you covered.
Using the `TupleMappers` class you can configure your projections.(In fact,
you have to - read below!)

[source,java]
----
handle.configure(TupleMappers.class, c ->
        c.setColumn(2, "street").setColumn(3, "housenumber"));

Tuple3<City, String, Integer> result = handle
        .createQuery("select cityname, zipcode, street, housenumber from " +
             "addresses where user_id = 1")
        .mapTo(new GenericType<Tuple3<City, String, Integer>>() {})
        .findOnly();
----

Bear in mind:

* The configuration of the columns is 1-based, since they reflect
  the tuples' values (which you would query by e.g. `._1`).
* Tuples are always mapped fully column-wise or fully via row mappers.
  If you want to mix row-mapped types and single-column mappings the
  `TupleMappers` must be configured properly i.e. all non row-mapped
  tuple indices must be provided with a column configuration!


== Advanced Topics

=== Compiling with Parameter Names

By default, the Java compiler does not write parameter names of constructors and
methods to class files. At runtime, reflectively asking for parameter names
gives values like "arg0", "arg1", etc.

Out of the box, Jdbi uses annotations to know what each parameter is called,
e.g.:

* `ConstructorMapper` uses the `@ConstructorProperties` annotation.
* SQL Object method arguments use the `@Bind` annotation.

[source,java]
----
@SqlUpdate("insert into users (id, name) values (:id, :name)")
void insert(@Bind("id") long id, @Bind("name") String name); // <1>
----
<1> Such verbose, very boilerplate. Wow.

If you compile your code with the `-parameters` compiler flag, then the need for
these annotations is removed--Jdbi automatically uses the method parameter name:

[source,java]
----
@SqlUpdate("insert into users (id, name) values (:id, :name)")
void insert(long id, String name);
----

==== Maven setup

Configure the `maven-compiler-plugin` in your POM:

[source,xml]
----
<plugin>
  <groupId>org.apache.maven.plugins</groupId>
  <artifactId>maven-compiler-plugin</artifactId>
  <configuration>
    <compilerArgs>
      <arg>-parameters</arg>
    </compilerArgs>
  </configuration>
</plugin>
----

==== IntelliJ IDEA setup

* File -> Settings
* Build, Execution, Deployment -> Compiler -> Java Compiler
* Additional command-line parameters: `-parameters`
* Click Apply, then OK.
* Build -> Rebuild Project

==== Eclipse setup

* Window -> Preferences
* Java -> Compiler
* Under "Classfile Generation," check the option "Store information about
  method parameters (usable via reflection)."

=== Working with Generic Types

Jdbi provides utility classes to make it easier to work with Java generic types.

==== GenericType

link:{jdbidocs}/core/generic/GenericType.html[GenericType^] represents a generic
type signature that can be passed around in a type-safe way.

Create a generic type reference by instantiating an anonymous inner class:

[source,java]
----
new GenericType<Optional<String>>() {}
----

This type reference can be passed to any Jdbi method that accepts a
`GenericType<T>`, e.g.:

[source,java]
----
List<Optional<String>> middleNames = handle
    .select("select middle_name from contacts")
    .mapTo(new GenericType<Optional<String>>() {})
    .list();
----

The `GenericType.getType()` returns the raw
link:{jdkdocs}/java/lang/reflect/Type.html[java.lang.reflect.Type^] object used
to represent generics in Java.

==== GenericTypes

link:{jdbidocs}/core/generic/GenericTypes.html[GenericTypes^] provides methods
for working with Java generic types signatures.

All methods in `GenericTypes` operate in terms of `java.lang.reflect.Type`.

The `getErasedType(Type)` method accepts a `Type` and returns the raw `Class`
for that type, with any generic parameters erased:

[source,java]
----
Type listOfInteger = new GenericType<List<Integer>>() {}.getType();
GenericTypes.getErasedType(listOfInteger); // => List.class

GenericTypes.getErasedType(String.class); // => String.class
----

The `resolveType(Type, Type)` method takes a generic type, and a context type in
which to resolve it.

For example, given the type variable `T` from `Optional<T>`:

[source,java]
----
Type t = Optional.class.getTypeParameters()[0];
----

And given the context type `Optional<String>`:

[source,java]
----
Type optionalOfString = new GenericType<Optional<String>>() {}.getType();
----

The `resolveType()` method answers the question: "what is type T, in the context
of type Optional<String>?"

[source,java]
----
GenericTypes.resolveType(t, optionalOfString);
// => String.class
----

This scenario of resolving the first type parameter of some generic supertype is
so common that we made a separate method for it:

[source,java]
----
GenericTypes.findGenericParameter(optionalOfString, Optional.class);
// => Optional.of(String.class)

Type listOfInteger = new GenericType<List<Integer>>() {}.getType();
GenericTypes.findGenericParameter(listOfInteger, Collection.class);
// => Optional.of(Integer.class)
----

Note that this method will return `Optional.empty()` if the type parameter
cannot be resolved, or the types have nothing to do with each other:

[source,java]
----
GenericTypes.findGenericParameter(optionalOfString, List.class);
// => Optional.empty();
----

=== NamedArgumentFinder

The link:{jdbidocs}/core/argument/NamedArgumentFinder[NamedArgumentFinder^]
interface, as its name suggests, finds arguments by name from some source.
Typically a single `NamedArgumentFinder` instance will provide arguments for
several different names.

In cases where neither `bindBean()`, `bindFields()`, `bindMethods()`, nor
`bindMap()` are a good fit, you can implement your own `NamedArgumentFinder` and
bind that, instead of extracting and binding each argument individually.

[source,java]
----
Cache cache = ... // e.g. Guava Cache
NamedArgumentFinder cacheFinder = (name, ctx) ->
    Optional.ofNullable(cache.getIfPresent(name))
            .map(value -> ctx.findArgumentFor(Object.class, value));

stmt.bindNamedArgumentFinder(cacheFinder);
----

[TIP]
Under the hood, the
link:{jdbidocs}/core/statement/SqlStatement.html#bindBean-java.lang.Object-[SqlStatement.bindBean()^],
link:{jdbidocs}/core/statement/SqlStatement.html#bindMethods-java.lang.Object-[SqlStatement.bindMethods()^],
link:{jdbidocs}/core/statement/SqlStatement.html#bindFields-java.lang.Object-[SqlStatement.bindFields()^],
and
link:{jdbidocs}/core/statement/SqlStatement.html#bindMap-java.util.Map-[SqlStatement.bindMap()^]
methods are just creating and binding custom implementations of
`NamedArgumentFinder` for beans, methods, fields, and maps, respectively.

=== JdbiConfig

Configuration is managed by the
link:{jdbidocs}/core/config/ConfigRegistry.html[ConfigRegistry]
class.  Each Jdbi object that represents a distinct database context
(for example, *Jdbi* itself, a *Handle* instance, or an attached SqlObject
class) gets its own configuration registry.  Most contexts implement the
link:{jdbidocs}/core/config/Configurable.html[Configurable] interface which
allows modification of its configuration as well as retrieving the current
context's configuration for use by Jdbi core or extensions.

When a new configurable context is created, it inherits a copy of its parent
configuration at the time of creation - further modifications tothe original will
not affect already created configuration contexts.  Configuration context
copies happen when producing a Handle from Jdbi, when opening a *SqlStatement*
from the Handle, and when attaching or creating an on-demand extension such as
*SqlObject*.

The configuration itself is stored in various implementations of the
link:{jdbidocs}/core/config/JdbiConfig.html[JdbiConfig] interface.
Each implementation must adhere to the contract of the interface; in particular
it must have a public no-argument constructor that provides useful defaults 
and a *createCopy* method that is invoked when a configuration registry is cloned.

Generally, configuration should be set on a context before that context is used,
and not changed later.  Some configuration classes may be thread safe but most are
not.

Many of Jdbi's core features, for example argument or mapper registries, are simply
implementations of *JdbiConfig* that store the registered mappings for later use
during query execution.

[source,java,indent=0]
----
include::{exampledir}/ExampleConfig.java[tags=exampleConfig]
----

==== Creating a custom JdbiConfig type

* Create a public class that implements JdbiConfig.
* Add a public, no-argument constructor
* Add a private, copy constructor.
* Implement `createCopy()` to call the copy constructor.
* Add config properties, and provide sane defaults for each property.
* Ensure that all config properties get copied to the new instance in the copy
  constructor.
* Override `setConfig(ConfigRegistry)` if your config class wants to be able to
  use other config classes in the registry. E.g. RowMappers registry delegates
  to ColumnMappers registry, if it doesn't have a mapper registered for a given
  type.
* Use that configuration object from other classes that are interested in it.
** e.g. BeanMapper, FieldMapper, and ConstructorMapper all use the
   ReflectionMappers config class to keep common configuration.

=== JdbiPlugin

JdbiPlugin can be used to bundle bulk configuration.
Plugins may be installed explicitly via `Jdbi.installPlugin(JdbiPlugin)`, or
may be installed automagically from the classpath using the ServiceLoader mechanism
via `installPlugins()`.

Jars may provide a file in `META-INF/services/org.jdbi.v3.core.spi.JdbiPlugin`
containing the fully qualified class name of your plugin.

[TIP]
The developers encourage you to install plugins explicitly.  Code with declared dependencies
on the module it uses is more robust to refactoring and provides useful data
for static analysis tools about what code is or isn't used.

////
=== JdbiCollectors

TODO:

* Implement and register a CollectorFactory to add support for new container
  types
* JdbiCollectors registry
* Use GenericTypes utility class to help with generics.
* Last-registered factory which supporting a given container type wins.
////

=== User-Defined Annotations

SQL Object is designed to be extended with user-defined annotations. In fact,
most of the annotations provided in Jdbi are wired up with the approach
outlined below.

There are a few different categories of annotations in SQL Object, and it's
important to understand the differences between them:

- <<Statement Customizing Annotations>> - configures the underlying
  link:{jdbidocs}/core/statement/SqlStatement.html[SqlStatement^] of a method
  prior to execution. These can only be used in tandem with annotations like
  `@SqlQuery`, `@SqlUpdate`, etc, and do not work on default methods.
- <<Configuration Annotations>> - modifies configuration in the
  link:{jdbidocs}/core/config/ConfigRegistry.html[ConfigRegistry^] within the
  scope of a SQL object or one of its methods.
- <<Method Decorating Annotations>> - decorates a method invocation with
  some additional behavior, e.g. the `@Transaction` annotation wraps the method
  call in a `handle.inTransaction()` call.

Once you know which type of annotation you want, proceed to the appropriate
section below and follow the guide to set it up.

==== Statement Customizing Annotations

SQL statement customizing annotations are used to apply some change to the
link:{jdbidocs}/core/statement/SqlStatement.html[SqlStatement^] associated
with a SQL method.

Typically these annotations correlate to an API method in core. e.g. `@Bind`
corresponds to `SqlStatement.bind()`, `@MaxRows` corresponds to
`Query.setMaxRows()`, etc.

Customizing annotations are applied only after the
link:{jdbidocs}/core/statement/SqlStatement.html[SqlStatement^] has been
created.

You can create your own SQL statement customizing annotations and attach runtime
behavior to them.

First, create an annotation that you want to attach a statement customization
to:

[source,java]
----
@Retention(RetentionPolicy.RUNTIME) // <1>
@Target({ElementType.TYPE, ElementType.METHOD, ElementType.PARAMETER}) // <2>
public @interface MaxRows {
  int value();
}
----
<1> All statement customizing annotations should have a `RUNTIME` retention
    policy.
<2> Statement customizing annotations only work on types, methods, or
    parameters. Strictly speaking, the `@Target` annotation is not required, but
    it's a good practice to include it, so that annotations can only be applied
    where they will actually do something.

Placing a customizing annotation on a type means "apply this customization to
every method."

When used on parameters, annotations may use the argument passed to the method
while processing the annotation.

Next, we write an implementation of the
link:{jdbidocs}/sqlobject/customizer/SqlStatementCustomizerFactory.html[SqlStatementCustomizerFactory^]
class, to process the annotation and apply the customization to the statement.

The `SqlStatementCustomizerFactory` produces two different types of "statement
customizer" command objects:
link:{jdbidocs}/sqlobject/customizer/SqlStatementCustomizer.html[SqlStatementCustomizer^]
(for annotations on types or methods), and
link:{jdbidocs}/sqlobject/customizer/SqlStatementParameterCustomizer.html[SqlStatementParameterCustomizer^]
(for annotations on method parameters).

Let's implement a statement customizer factory for our annotation:

[source,java]
----
public class MaxRowsFactory implements SqlStatementCustomizerFactory {
    @Override
    public SqlStatementCustomizer createForType(Annotation annotation,
                                                Class<?> sqlObjectType) {
        final int maxRows = ((MaxRows)annotation).value(); // <1>
        return stmt -> ((Query)stmt).setMaxRows(maxRows); // <2>
    }

    @Override
    public SqlStatementCustomizer createForMethod(Annotation annotation,
                                                  Class<?> sqlObjectType,
                                                  Method method) {
        return createForType(annotation, sqlObjectType); // <3>
    }

    @Override
    public SqlStatementParameterCustomizer createForParameter(Annotation annotation,
                                                              Class<?> sqlObjectType,
                                                              Method method,
                                                              Parameter param,
                                                              int index,
                                                              Type type) {
        return (stmt, maxRows) -> ((Query)stmt).setMaxRows((Integer) maxRows); // <4>
    }
}
----
<1> Extract the max rows from the annotation
<2> link:{jdbidocs}/sqlobject/customizer/SqlStatementCustomizer.html[SqlStatementCustomizer^]
    can be implemented as a lambda--it receives a
    link:{jdbidocs}/core/statement/SqlStatement.html[SqlStatement^] as a
    parameter, calls whatever method it wants on the statement, and returns
    void.
<3> Since the customization for this annotation is the same at the method level
    as at the type level, we simply delegate to the type-level method for
    brevity.
<4> link:{jdbidocs}/sqlobject/customizer/SqlStatementParameterCustomizer.html[SqlStatementParameterCustomizer^]
    can also be implemented as a lambda. It accepts a `SqlStatement` and the
    value that was passed into the method on the annotated parameter.

Finally, add the
link:{jdbidocs}/sqlobject/customizer/SqlStatementCustomizingAnnotation.html[@SqlStatementCustomizingAnnotation^]
annotation the `@MaxRows` annotation type. This tells Jdbi that `MaxRowsFactory`
implements the behavior of the `@MaxRows` annotation:

[source,java]
----
@SqlStatementCustomizingAnnotation(MaxRowsFactory.class)
@Retention(RetentionPolicy.RUNTIME)
@Target({ElementType.METHOD, ElementType.PARAMETER})
public @interface MaxRows {
    int value() default -1;
}
----

Your statement customizing annotation is now ready to use on any SQL object:

[source,java]
----
public interface Dao {
  @SqlQuery("select * from contacts")
  @MaxRows(100)
  List<Contact> list();

  @SqlQuery("select * from contacts")
  List<Contact> list(@MaxRows int maxRows);
}
----

TIP: We chose `@MaxRows` as an example here because it was easy to understand.
In practice, you will get better database performance by using a `LIMIT` clause
in your SQL statement than by using `@MaxRows`.

==== Configuration Annotations

Configuration annotations are used to apply some change to the
link:{jdbidocs}/core/config/ConfigRegistry.html[ConfigRegistry^] associated with
a SQL object or method.

Typically these annotations correlate to a method of
link:{jdbidocs}/core/config/Configurable.html[Configurable^] (`Jdbi`,
`Handle`, and `SqlStatement` all implement this interface). For example,
`@RegisterColumnMapper` correlates to `Configurable.registerColumnMapper()`.

You can create your own configuration annotations, and attach runtime behavior
to them:

- Write a new configuration annotation, with any attributes you need.
- Write an implementation of
  link:{jdbidocs}/sqlobject/config/Configurer.html[Configurer^] which performs
  the configuration associated with your annotation.
- Add the `@ConfiguringAnnotation` annotation to your configuration annotation
  type.

With the above steps completed, Jdbi will invoke your configurer whenever it
encounters the associated annotation.

Let's re-implement one of Jdbi's built-in annotations as an example:

The `@RegisterColumnMapper` annotation has an attribute to specify the class of
the column mapper to register. Wherever the annotation is used, we want Jdbi to
create an instance of that mapper type, and register it with the config
registry.

First, let's create the new annotation type:

[source,java]
----
@Retention(RetentionPolicy.RUNTIME) // <1>
@Target({ElementType.TYPE, ElementType.METHOD}) // <2>
public @interface RegisterColumnMapper{
  Class<? extends ColumnMapper<?>> value();
}
----
<1> All configuration annotations should have a `RUNTIME` retention policy.
<2> Configuration annotations only work on types and methods. Strictly speaking,
    the `@Target` annotation is not required, but it's a good practice to
    include it, so that annotations can only be applied where they will actually
    do something.

Placing a configuration annotation on a type means "apply this configuration to
every method."

Next, we write an implementation of the
link:{jdbidocs}/sqlobject/config/Configurer.html[Configurer^] class, to process
the annotation and apply the configuration:

[source,java]
----
public class RegisterColumnMapperImpl implements Configurer {
  @Override
  public void configureForMethod(ConfigRegistry registry,
                                 Annotation annotation,
                                 Class<?> sqlObjectType,
                                 Method method) {
    configure(registry, (RegisterColumnMapper) annotation);
  }

  @Override
  public void configureForType(ConfigRegistry registry,
                               Annotation annotation,
                               Class<?> sqlObjectType) {
    configure(registry, (RegisterColumnMapper) annotation);
  }

  private void configure(ConfigRegistry registry,
                         RegisterColumnMapper registerColumnMapper) { // <1>
    try {
      Class<? extends ColumnMapper> mapperType = registerColumnMapper.value();
      ColumnMapper mapper = mapperType.getConstructor().newInstance();
      registry.get(ColumnMappers.class).register(mapper);
    }
    catch (NoSuchMethodException e) {
      throw new RuntimeException("Cannot construct " + mapperType, e);
    }
  }
}
----
<1> In this example, we're applying the same configuration, whether the
    `@RegisterColumnMapper` annotation is used on the SQL object type or method.
    However this is not a requirement--some annotations may choose to apply
    configuration differently depending on whether the annotation is placed on
    the type or the method.

For configuration annotations with only one target, (e.g. `@KeyColumn` and
`@ValueColumn` may only be applied to methods), you need only implement
the `Configurer` method appropriate for the annotation target.

Finally, add the
link:{jdbidocs}/sqlobject/config/ConfiguringAnnotation.html[@ConfiguringAnnotation^]
annotation to your `@RegisterColumnMapper` annotation type. This tells Jdbi that
`RegisterColumnMapperImpl` implements the behavior of the
`@RegisterColumnMapper` annotation.

[source,java]
----
@ConfiguringAnnotation(RegisterColumnMapperImpl.class)
@Retention(RetentionPolicy.RUNTIME)
@Target({ElementType.TYPE, ElementType.METHOD})
public @interface RegisterColumnMapper {
    Class<? extends TemplateEngine> value();
}
----

Your configuration annotation is now ready to use in any SQL object:

[source,java]
----
public interface AccountDao {
  @SqlQuery("select balance from accounts where id = ?")
  @RegisterColumnMapper(MoneyMapper.class)
  public Money getBalance(long accountId);
}
----

==== Method Decorating Annotations

Method decorating annotations are used to enhance a SQL Object method with
additional (or substitute) behavior.

Internally, SQL Object represents the behavior of each method with an instance
of the link:{jdbidocs}/sqlobject/Handler.html[Handler^] interface. Every time
you call a method on a SQL Object instance, the method is executed by executing
the handler for the given method.

When use use a decorating annotation (like `@Transaction`), the regular handler
for a method is wrapped in another handler which may perform some action before
and/or after passing the call to the original handler.

A decorator could even perform some action _instead_ of calling the original,
e.g. for a caching annotation.

Let's re-implement the `@Transaction` annotation to see how it works:

First, create the annotation type:

[source,java]
----
@Retention(RetentionPolicy.RUNTIME) // <1>
@Target(ElementType.METHOD) // <2>
public @interface Transaction {
    TransactionIsolationLevel value();
}
----
<1> All decorating annotations should have a `RUNTIME` retention policy.
<2> Decorating annotations only work on types and methods. Strictly speaking,
    the `@Target` annotation is note required, but it's a good practice to
    include it, so that annotations can only be applied where they will actually
    do something.

Placing a decorating annotation on a type means "apply this decoration to every
method."

Next we write an implementation of the
link:{jdbidocs}/sqlobject/HandlerDecorator.html[HandlerDecorator^] interface, to
process the annotation and apply the decoration:

[source,java]
----
public class TransactionDecorator implements HandlerDecorator {
  public Handler decorateHandler(Handler base,
                                 Class<?> sqlObjectType,
                                 Method method) {
    Transaction anno = method.getAnnotation(Transaction.class); // <1>
    TransactionIsolationLevel isolation = anno.value(); // <2>

    return (target, args, handleSupplier) -> handleSupplier.getHandle() // <3>
        .inTransaction(isolation, h -> base.invoke(target, args, handleSupplier));
  }
}
----
<1> Get the `@Transaction` annotation
<2> Extract the transaction isolation level from the annotation
<3> The `Handler` interface accepts a target (the SQL Object instance being
    invoked), an `Object[]` array of arguments passed to the method, and a
    `HandleSupplier`.

Finally, add the
link:{jdbidocs}/sqlobject/SqlMethodDecoratingAnnotation.html[@SqlMethodDecoratingAnnotation^]
annotation to your `@Transaction` annotation type. This tells Jdbi that
`TransactionDecorator` implements the behavior of the `@Transaction` annotation.

[source,java]
----
@SqlMethodDecoratingAnnotation(TransactionDecorator.class)
@Retention(RetentionPolicy.RUNTIME)
@Target(ElementType.METHOD)
public @interface Transaction {
    TransactionIsolationLevel value();
}
----

Your decorating annotation is now ready to use in any SQL object:

[source,java]
----
public interface ContactDao {
  @SqlBatch("insert into contacts (id, name) values (:id, :name)")
  @Transaction
  void batchInsert(@BindBean Contact... contacts);
}
----

===== Decorator Order

If a SQL object method has two or more decorating annotations applied, and the
order of decorations is important, use the `@DecoratorOrder` annotation.

For example, suppose a method were annotated both with `@Cached` and
`@Transaction` (just go with it..). We would probably want the `@Cached`
annotation to go first, so that transactions are not created unnecessarily when
the cache already contains the entry.

[source,java]
----
public interface ContactDao {
  @SqlQuery("select * from contacts where id = ?")
  @Cached
  @Transaction
  @DecoratorOrder(Cached.class, Transaction.class)
  Contact getById(long id);
}
----

Decorator order is expressed from outermost to innermost.

////
=== SQL Object internal plumbing

TODO:

* SQL Object plumbing is exposed so you can enhance the out-of-the-box
  behavior of SQL Objects with your own behavior.
* Handler interface - the implementation of an invokable SQL object method
* HandlerDecorator - Add behavior to another Handler. This is how e.g.
  transactional behavior is added to any SQL method.
* Handlers, HandlerFactory - Introduce new SQL method behavior based on
  any criteria, not just annotations.
** DefaultMethodHandlerFactory
** SqlMethodHandlerFactory
* HandlerDecorators - Apply Handler decorations base on any criteria, not just
  annotations.
** SqlMethodAnnotatedHandlerDecorator
////

////
=== Extensions

Jdbi supports generic extensions. SQL Objects are just one implementation of
that spec. If SQL Objects aren't doing it for you, you can create your own!

TODO:

* Regular extensions
** Lifecycle tied to the handle it is attached to
* On-demand extensions
** Public interface only -- we like being lazy and just using Java proxies.
** Lifecycle is indefinite
** Opens and closes a handle for each entrant method call
*** Reentrant calls like one method of the interface calling another, reuse
    the already-open handle.
* ExtensionFactory
////

////
=== SQL interpolation

Jdbi configuration supports the concept of defined attributes. These are
distinct from statement bound parameters, and may be used to modify the actual
SQL statements that is executed.

[CAUTION]
Be careful using this feature! This can become a vector for SQL injection
attacks if you fail to
link:https://xkcd.com/327/[sanitize your database inputs^].

TODO:

* Add an angle-bracked marker to your SQL statement, e.g. `<foo>`. Whatever
  value is defined for `foo` will be substituted into the SQL statement.
* SqlStatement.define / @Define
* SqlStatement.defineList / @DefineList
* SqlStatement.bindList / @BindList
* SqlStatement.bindBeanList / @BindBeanList
* usage examples:
** `insert into <table> (<columns>) values (<values>)`
** `select <columns> from <table> where <conditions> order by <order>`
////

=== TemplateEngine

Jdbi uses a link:{jdbidocs}/core/statement/TemplateEngine.html[TemplateEngine^]
implementation to render templates into SQL. Template engines take a SQL
template string and the `StatementContext` as input, and produce a parseable
SQL string as output.

Out of the box, Jdbi is configured to use `DefinedAttributeTemplateEngine`,
which replaces angle-bracked tokens like `<name>` in your SQL statements with
the string value of the named attribute:

[source,java]
----
String tableName = "customers";
Class<?> entityClass = Customer.class;

handle.createQuery("select <columns> from <table>")
      .define("table", "customers")
      .defineList("columns", "id", "name")
      .mapToMap()
      .list() // => "select id, name from customers"
----

[NOTE]
The `defineList` method defines a list of elements as the comma-separated
splice of String values of the individual elements. In the above example,
the `columns` attribute is defined as `"id, name"`.

Any custom template engine can be used. Simply implement the `TemplateEngine`
interface, then call `setTemplateEngine()` on the `Jdbi`, `Handle`, or on a SQL
statement like `Update` or `Query`:

[source,java]
----
TemplateEngine templateEngine = (template, ctx) -> {
  ...
};

jdbi.setTemplateEngine(templateEngine);
----

[TIP]
Jdbi also provides `StringTemplateEngine`,
which renders templates using the StringTemplate library. See
<<StringTemplate 4>>.

=== SqlParser

After the SQL template has been rendered, Jdbi uses a
link:{jdbidocs}/core/statement/SqlParser.html[SqlParser^] to parse out any named
parameters from the SQL statement. This Produces a `ParsedSql` object, which
contains all the information Jdbi needs to bind parameters and execute your SQL
statement.

Out of the box, Jdbi is configured to use `ColonPrefixSqlParser`, which
recognizes colon-prefixed named parameters, e.g. `:name`.

[source,java]
----
handle.createUpdate("insert into characters (id, name) values (:id, :name)")
      .bind("id", 1)
      .bind("name", "Dolores Abernathy")
      .execute();
----

Jdbi also provides `HashPrefixSqlParser`, which recognizes hash-prefixed
parameters, e.g. `#hashtag`. Use this parser by calling `setSqlParser()` on the
`Jdbi`, `Handle`, or any SQL statement such as `Query` or `Update`.

[source,java]
----
handle.setSqlParser(new HashPrefixSqlParser());
handle.createUpdate("insert into characters (id, name) values (#id, #name)")
      .bind("id", 2)
      .bind("name", "Teddy Flood")
      .execute();
----


For you fearless adventurers who have read the
link:https://www.amazon.com/Compilers-Principles-Techniques-Tools-2nd/dp/0321486811[Dragon book^],
any custom SQL parser can be used. Simply implement the `SqlParser` interface,
then set it on the Jdbi, Handle, or SQL statement:

[source,java]
----
SqlParser parser = (sql, ctx) -> {
  ...
};

jdbi.setParser(parser);
----

=== TimingCollector

The *TimingCollector* interface is called after executing each statement
and given the statement context and duration of execution in nanoseconds.

This interface isn't completely thought out yet; the developers welcome
feedback on how to improve timing collection.

=== ResultProducer

A *ResultProducer* takes a lazily supplied *PreparedStatement* and
produces a result.  The most common producer path, *execute()*,
retrieves the *ResultSet* over the query results and then uses a
*ResultSetScanner* or higher level mapper to produce results.

An example alternate use is to just return the number of rows modified,
as in an UPDATE or INSERT statement:

[source,java]
----
public static ResultProducer<Integer> returningUpdateCount() {
    return (statementSupplier, ctx) -> {
        try {
            return statementSupplier.get().getUpdateCount();
        } finally {
            ctx.close();
        }
    };
}
----

If you acquire the lazy statement, you are responsible for ensuring
that the context is closed eventually to release database resources.

Most users will not need to implement the *ResultProducer* interface.

== Appendix

=== Best Practices

* Test your SQL Objects (DAOs) against real databases when possible.
  Jdbi tries to be defensive and fail eagerly when you hold it wrong.

* Use the `-parameters` compiler flag to avoid all those
  `@Bind("foo") String foo` redundant qualifiers in SQL Object method
  parameters.  See <<Compiling with Parameter Names>>.
* Use a profiler! The true root cause of performance problems can often be a
  surprise. Measure first, _then_ tune for performance. And then measure again
  to be sure it made a difference.
* Don't forget to bring a towel!

=== API Reference

* link:apidocs/index.html[Javadoc^]
* link:apidocs-kotlin/jdbi3-kotlin/index.html[jdbi3-kotlin^]
* link:apidocs-kotlin/jdbi3-kotlin-sqlobject/index.html[jdbi3-kotlin-sqlobject^]

=== Related Projects

link:https://github.com/opentable/otj-pg-embedded[Embedded Postgres^]
makes testing against a real database quick and easy.

link:https://github.com/arteam/dropwizard-jdbi3[dropwizard-jdbi3^]
provides integration with DropWizard.

link:https://github.com/arteam/metrics-jdbi3[metrics-jdbi3^]
instruments using DropWizard-Metrics to emit statement timing statistics.

Do you know of a project related to Jdbi? Send us an issue and we'll add a link
here!

=== Contributing

*jdbi* uses GitHub for collaboration. Please check out the
link:{projecthome}[project page^] for more information.

If you have a question, we have a
link:https://groups.google.com/group/jdbi[Google Group mailing list^]

Users sometimes hang out on
link:irc://irc.freenode.net/#jdbi[IRC in #jdbi on Freenode^].

=== Upgrading from v2 to v3

Already using Jdbi v2?

Here's a quick summary of differences to help you upgrade:

General:

* Maven artifacts renamed and split out:
  * Old: `org.jdbi:jdbi`
  * New: `org.jdbi:jdbi3-core`, `org.jdbi:jdbi3-sqlobject`, etc.
* Root package renamed: `org.skife.jdbi.v2` -> `org.jdbi.v3`

Core API:

* `DBI`, `IDBI` -> `Jdbi`
** Instantiate with `Jdbi.create()` factory methods instead of constructors.
* `DBIException` -> `JdbiException`
* `ResultSetMapper` -> `RowMapper`
* `ResultColumnMapper` -> `ColumnMapper`
* `ResultSetMapperFactory` -> `RowMapperFactory`
* `ResultColumnMapperFactory` -> `ColumnMapperFactory`
* Argument and mapper factories now operate in terms of
  `java.lang.reflect.Type` instead of `java.lang.Class`. This allows Jdbi to
  handle arguments and mappers for generic types.
* Argument and mapper factories now have a single `build()` method that returns
  an `Optional`, instead of separate `accepts()` and `build()` methods.
* `StatementLocator` interface removed from core. All core statements expect to
  receive the actual SQL string now. A similar concept, `SqlLocator` was added
  but is specific to SQL Object.
* `StatementRewriter` refactored into `TemplateEngine`, and `SqlParser`.
* StringTemplate no longer required to process `<name>`-style tokens in SQL.
* `TransactionConsumer` and `TransactionCallback` only take a `Handle` now--the
  `TransactionStatus` argument is removed. Just rollback the handle now.
* `TransactionStatus` class removed.
* `CallbackFailedException` class removed. The functional interfaces like
  `HandleConsumer`, `HandleCallback`, `TransactionCallback`, etc can now throw
  any exception type. Methods like `Jdbi.inTransaction` that take these
  callbacks use exception transparency to throw only the exception thrown by
  the callback. If your callback throws no checked exceptions, you don't need
  a try/catch block.
* `Handle.select(String, ...)` now returns a `Query` for further method
  chaining, instead of a `List<Map<String, Object>>`.
* `ResultBearing<T>` was refactored into `ResultBearing` (no generic parameter)
  and `ResultIterable<T>`. Call `.mapTo(type)` to get a `ResultIterable<T>`.
* `Query` no longer maps to `Map<String, Object>` by default. Call
  `Query.mapToMap()`, `.mapToBean(type)`, `.map(mapper)` or `.mapTo(type)`.

SQL Object API:

* SQL Object support is not installed by default. It must be added as a
  separate dependency, and the plugin installed into the `Jdbi` object:

[source,java]
----
Jdbi jdbi = Jdbi.create(...);
jdbi.installPlugin(new SqlObjectPlugin());
----

* SQL Object types in v3 must be public interfaces--no classes. Method return
  types must likewise be public. This is due to SQL Object implementation
  switching from CGLIB to `java.lang.reflect.Proxy`, which only supports
  interfaces.
* `GetHandle` -> `SqlObject`
* `SqlLocator` replaces `StatementLocator`, and only applies to SQL Objects.
* `@Bind` annotations on SQL Object method parameters can be made optional,
  by compiling your code with the `-parameters` compiler flag enabled.
* `@BindIn` -> `@BindList`, and no longer requires StringTemplate
* On-demand SQL objects don't play well with methods that return `Iterable`
  or `FluentIterable`. On-demand objects strictly close the handle after each
  method call, and no longer "hold the door open" for you to finish consuming
  the interable as they did in v2. This forecloses a major source of connection
  leaks.
* SQL Objects are no longer closeable -- they are either on-demand, or their
  lifecycle is tied to the lifecycle of the `Handle` they are attached to.

////

== Leftover snippets

[source,java,indent=0]
----
include::{exampledir}/SqlObjectTest.java[tags=defn]
----

Given a type *Something* that has *int id* and *String name* properties, we
define an interface, *SomethingDao*, that provides simple create and read
operations for a table.

Annotations at the class and method level control the binding of arguments and
mapping to results. For example, `@RegisterRowMapper` mirrors
`Handle.registerRowMapper`.

You produce results as single instances or container types like `Optional` or
`List`, same as `Query.mapTo`.

[source,java,indent=0]
----
include::{exampledir}/SqlObjectTest.java[tags=find-by-id]
----

=== Row Mappers

[source,java,indent=0]
----
include::{exampledir}/FiveMinuteTourTest.java[tags=defineCustomMapper]

include::{exampledir}/FiveMinuteTourTest.java[tags=useCustomMapper]
----

Registering a `RowMapper` with the `Handle` or the `Jdbi` (before the handle is
created) allows you to map to the data type without having to specify the
mapper type everywhere:

[source,java,indent=0]
----
include::{exampledir}/FiveMinuteTourTest.java[tags=registerCustomMapper]
----

////<|MERGE_RESOLUTION|>--- conflicted
+++ resolved
@@ -538,25 +538,6 @@
     .mapTo(LocalDate.class)
     .findOnly();
 ----
-
-<<<<<<< HEAD
-You can produce `Map<String, Object>` instances which map column name to value.
-Column names are converted to lowercase, as JDBC drivers have different and often confusing
-rules around case sensitivity.
-
-[source,java]
-----
-List<Map<String, Object>> maps = handle.createQuery(
-        "select title, release_date from films")
-    .list();  // or mapToMap() if you want collections other than List
-----
-=======
-TODO:
-
-* demonstrate providing a column mapper inline
-* demonstrate mapToBean()
-* demonstrate mapToMap()
->>>>>>> 937b2fe2
 
 === Mappers
 
