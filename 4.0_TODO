--- conflicted
+++ resolved
@@ -1,7 +1,4 @@
 * <X extends Exception> should probably generally be <X extends Throwable>
-<<<<<<< HEAD
-* Make ColumnNameMatcher.columnNameBeginsWith abstract (non-default)
-=======
 * move SerializableTransactionRunner.Config to top-level class to comply with convention
 * MapMappers.MapMappers(): law of least surprise, change default to nop (update javadoc too)
->>>>>>> e50af60d
+* Make ColumnNameMatcher.columnNameBeginsWith abstract (non-default)