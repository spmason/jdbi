--- conflicted
+++ resolved
@@ -74,17 +74,10 @@
         {
             @Override
             public SqlStatementParameterCustomizer createForParameter(Annotation annotation,
-<<<<<<< HEAD
                                                                       Class<?> sqlObjectType,
                                                                       Method method,
                                                                       Parameter param,
                                                                       int index)
-=======
-                                                             Class<?> sqlObjectType,
-                                                             Method method,
-                                                             Parameter param,
-                                                             int index)
->>>>>>> d2bd7253
             {
                 final String rootName = ((BindRoot) annotation).value();
                 final JexlEngine engine = new JexlEngine();
