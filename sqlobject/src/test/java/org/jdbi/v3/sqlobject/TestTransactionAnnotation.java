/*
 * Licensed under the Apache License, Version 2.0 (the "License");
 * you may not use this file except in compliance with the License.
 * You may obtain a copy of the License at
 *
 * http://www.apache.org/licenses/LICENSE-2.0
 *
 * Unless required by applicable law or agreed to in writing, software
 * distributed under the License is distributed on an "AS IS" BASIS,
 * WITHOUT WARRANTIES OR CONDITIONS OF ANY KIND, either express or implied.
 * See the License for the specific language governing permissions and
 * limitations under the License.
 */
package org.jdbi.v3.sqlobject;

import static org.hamcrest.CoreMatchers.equalTo;
import static org.hamcrest.CoreMatchers.nullValue;
import static org.junit.Assert.assertThat;
import static org.junit.Assert.fail;

import java.io.IOException;
import java.util.concurrent.CountDownLatch;
import java.util.concurrent.ExecutorService;
import java.util.concurrent.Executors;
import java.util.concurrent.Future;

import org.jdbi.v3.H2DatabaseRule;
import org.jdbi.v3.Handle;
import org.jdbi.v3.Something;
import org.jdbi.v3.TransactionIsolationLevel;
import org.jdbi.v3.sqlobject.customizers.RegisterMapper;
import org.junit.Before;
import org.junit.Rule;
import org.junit.Test;
import org.junit.rules.ExpectedException;

public class TestTransactionAnnotation
{
    @Rule
    public H2DatabaseRule db = new H2DatabaseRule().withPlugin(new SqlObjectPlugin());

    @Rule
    public ExpectedException exception = ExpectedException.none();

    private Handle handle;

    @Before
    public void setUp() throws Exception
    {
        handle = db.getSharedHandle();
    }

    @Test
    public void testTx() throws Exception
    {
        Dao dao = handle.attach(Dao.class);
        Something s = dao.insertAndFetch(1, "Ian");
        assertThat(s, equalTo(new Something(1, "Ian")));
    }

    @Test
    public void testTxFail() throws Exception
    {
        Dao dao = handle.attach(Dao.class);

        exception.expectMessage("woof");
        try {
            dao.failed(1, "Ian");
        }
<<<<<<< HEAD
        catch (IOException e) {
            assertThat(e.getMessage(), equalTo("woof"));
=======
        finally {
            assertThat(dao.findById(1), nullValue());
>>>>>>> 303a2746
        }
    }

    @Test
    public void testTxActuallyCommits() throws Exception
    {
        Handle h2 = db.openHandle();
        Dao one = handle.attach(Dao.class);
        Dao two = h2.attach(Dao.class);

        // insert in @Transaction method
        Something inserted = one.insertAndFetch(1, "Brian");

        // fetch from another connection
        Something fetched = two.findById(1);
        assertThat(fetched, equalTo(inserted));
    }

    @Test
    public void testConcurrent() throws Exception
    {
        ExecutorService es = Executors.newFixedThreadPool(3);

        final CountDownLatch inserted = new CountDownLatch(1);
        final CountDownLatch committed = new CountDownLatch(1);

        final Other o = db.getDbi().onDemand(Other.class);
        Future<Void> rf = es.submit(() -> {
            try {
                o.insert(inserted, 1, "diwaker");
                committed.countDown();

                return null;
            }
            catch (Exception e) {
                e.printStackTrace();
                fail(e.getMessage());
                return null;
            }
        });

        Future<Void> tf = es.submit(() -> {
            try {
                inserted.await();
                committed.await();

                Something s2 = o.find(1);
                assertThat(s2, equalTo(new Something(1, "diwaker")));
                return null;
            }
            catch (Exception e) {
                e.printStackTrace();
                fail(e.getMessage());
                return null;
            }
        });

        rf.get();
        tf.get();

        es.shutdown();
    }

    @RegisterMapper(SomethingMapper.class)
    public interface Other
    {
        @Transaction
        default void insert(CountDownLatch inserted, int id, String name) throws InterruptedException
        {
            reallyInsert(id, name);
            inserted.countDown();
        }

        @SqlUpdate("insert into something (id, name) values (:id, :name)")
        void reallyInsert(@Bind("id") int id, @Bind("name") String name);

        @SqlQuery("select id, name from something where id = :id")
        Something find(@Bind("id") int id);
    }

    @RegisterMapper(SomethingMapper.class)
    public interface Dao
    {
        @SqlUpdate("insert into something (id, name) values (:id, :name)")
        void insert(@Bind("id") int id, @Bind("name") String name);

        @SqlQuery("select id, name from something where id = :id")
        Something findById(@Bind("id") int id);

        @Transaction(TransactionIsolationLevel.READ_COMMITTED)
        default Something insertAndFetch(int id, String name)
        {
            insert(id, name);
            return findById(id);
        }

        @Transaction
        default Something failed(int id, String name) throws IOException
        {
            insert(id, name);
            throw new IOException("woof");
        }
    }
}<|MERGE_RESOLUTION|>--- conflicted
+++ resolved
@@ -67,13 +67,8 @@
         try {
             dao.failed(1, "Ian");
         }
-<<<<<<< HEAD
-        catch (IOException e) {
-            assertThat(e.getMessage(), equalTo("woof"));
-=======
         finally {
             assertThat(dao.findById(1), nullValue());
->>>>>>> 303a2746
         }
     }
 
