/*
 * Licensed under the Apache License, Version 2.0 (the "License");
 * you may not use this file except in compliance with the License.
 * You may obtain a copy of the License at
 *
 * http://www.apache.org/licenses/LICENSE-2.0
 *
 * Unless required by applicable law or agreed to in writing, software
 * distributed under the License is distributed on an "AS IS" BASIS,
 * WITHOUT WARRANTIES OR CONDITIONS OF ANY KIND, either express or implied.
 * See the License for the specific language governing permissions and
 * limitations under the License.
 */
package org.jdbi.v3.sqlobject.transaction;

import java.lang.annotation.Annotation;
import java.lang.annotation.ElementType;
import java.lang.annotation.Retention;
import java.lang.annotation.RetentionPolicy;
import java.lang.annotation.Target;
import java.lang.reflect.Method;
import java.lang.reflect.Parameter;
import java.sql.Connection;
import java.sql.PreparedStatement;
import java.sql.SQLException;

import org.jdbi.v3.core.statement.SqlStatement;
import org.jdbi.v3.core.statement.StatementContext;
import org.jdbi.v3.core.statement.StatementCustomizer;
import org.jdbi.v3.core.transaction.TransactionIsolationLevel;
import org.jdbi.v3.sqlobject.customizer.SqlStatementCustomizer;
import org.jdbi.v3.sqlobject.customizer.SqlStatementCustomizerFactory;
import org.jdbi.v3.sqlobject.customizer.SqlStatementCustomizingAnnotation;
import org.jdbi.v3.sqlobject.customizer.SqlStatementParameterCustomizer;

/**
 * Used to specify the transaction isolation level for an object or method (via annotating the method
 * or passing it in as an annotated param). If used on a parameter, the parameter type must be a
 * {@link TransactionIsolationLevel}
 */
@SqlStatementCustomizingAnnotation(TransactionIsolation.Factory.class)
@Target({ElementType.PARAMETER, ElementType.METHOD, ElementType.TYPE})
@Retention(RetentionPolicy.RUNTIME)
public @interface TransactionIsolation
{

    TransactionIsolationLevel value() default TransactionIsolationLevel.UNKNOWN;

    class Factory implements SqlStatementCustomizerFactory
    {
        @Override
        public SqlStatementCustomizer createForType(Annotation annotation, Class<?> sqlObjectType)
        {
            TransactionIsolationLevel level = ((TransactionIsolation) annotation).value();
            return stmt -> setTxnIsolation(stmt, level);
        }

        @Override
        public SqlStatementCustomizer createForMethod(Annotation annotation, Class<?> sqlObjectType, Method method)
        {
            return createForType(annotation, sqlObjectType);
        }

        @Override
        public SqlStatementParameterCustomizer createForParameter(Annotation annotation, Class<?> sqlObjectType, Method method, Parameter param, int index)
        {
<<<<<<< HEAD
            return (stmt, arg) -> {
                assert arg instanceof TransactionIsolationLevel;
                setTxnIsolation(stmt, (TransactionIsolationLevel) arg);
            };
=======
            return (q, arg) -> new MyCustomizer((TransactionIsolationLevel) arg).apply(q);
>>>>>>> d2bd7253
        }

        private void setTxnIsolation(SqlStatement<?> stmt, TransactionIsolationLevel level) throws SQLException
        {
            final int initialLevel = stmt.getContext().getConnection().getTransactionIsolation();

            stmt.addCustomizer(new StatementCustomizer()
            {
                @Override
                public void beforeExecution(PreparedStatement stmt, StatementContext ctx) throws SQLException
                {
                    setTxnIsolation(ctx, level.intValue());
                }

                @Override
                public void afterExecution(PreparedStatement stmt, StatementContext ctx) throws SQLException
                {
                    setTxnIsolation(ctx, initialLevel);
                }

                private void setTxnIsolation(StatementContext ctx, int level) throws SQLException
                {
                    final Connection c = ctx.getConnection();
                    if (c.getTransactionIsolation() != level) {
                        c.setTransactionIsolation(level);
                    }
                }
            });
        }
    }
}<|MERGE_RESOLUTION|>--- conflicted
+++ resolved
@@ -64,14 +64,7 @@
         @Override
         public SqlStatementParameterCustomizer createForParameter(Annotation annotation, Class<?> sqlObjectType, Method method, Parameter param, int index)
         {
-<<<<<<< HEAD
-            return (stmt, arg) -> {
-                assert arg instanceof TransactionIsolationLevel;
-                setTxnIsolation(stmt, (TransactionIsolationLevel) arg);
-            };
-=======
-            return (q, arg) -> new MyCustomizer((TransactionIsolationLevel) arg).apply(q);
->>>>>>> d2bd7253
+            return (stmt, level) -> setTxnIsolation(stmt, (TransactionIsolationLevel) level);
         }
 
         private void setTxnIsolation(SqlStatement<?> stmt, TransactionIsolationLevel level) throws SQLException
