/*
 * Licensed under the Apache License, Version 2.0 (the "License");
 * you may not use this file except in compliance with the License.
 * You may obtain a copy of the License at
 *
 * http://www.apache.org/licenses/LICENSE-2.0
 *
 * Unless required by applicable law or agreed to in writing, software
 * distributed under the License is distributed on an "AS IS" BASIS,
 * WITHOUT WARRANTIES OR CONDITIONS OF ANY KIND, either express or implied.
 * See the License for the specific language governing permissions and
 * limitations under the License.
 */
package org.jdbi.v3.sqlobject.customizer;

import java.lang.annotation.Annotation;
import java.lang.annotation.ElementType;
import java.lang.annotation.Retention;
import java.lang.annotation.RetentionPolicy;
import java.lang.annotation.Target;
import java.lang.reflect.Method;
import java.lang.reflect.Parameter;

/**
 * Specify the query timeout in seconds. May be used on a method or parameter, the parameter must be of an int type.
 */
@Retention(RetentionPolicy.RUNTIME)
@Target({ElementType.METHOD, ElementType.PARAMETER})
@SqlStatementCustomizingAnnotation(QueryTimeOut.Factory.class)
public @interface QueryTimeOut
{
    int value() default Integer.MAX_VALUE;

    class Factory implements SqlStatementCustomizerFactory
    {
        @Override
        public SqlStatementCustomizer createForType(Annotation annotation, Class<?> sqlObjectType)
        {
            int queryTimeout = ((QueryTimeOut) annotation).value();
            return stmt -> stmt.setQueryTimeout(queryTimeout);
        }

        @Override
        public SqlStatementCustomizer createForMethod(Annotation annotation, Class<?> sqlObjectType, Method method)
        {
            return createForType(annotation, sqlObjectType);
        }

        @Override
        public SqlStatementParameterCustomizer createForParameter(Annotation annotation,
<<<<<<< HEAD
                                                                  Class<?> sqlObjectType,
                                                                  Method method,
                                                                  Parameter param,
                                                                  int index)
        {
            return (stmt, queryTimeout) -> stmt.setQueryTimeout((Integer) queryTimeout);
=======
                                                         Class<?> sqlObjectType,
                                                         Method method,
                                                         Parameter param,
                                                         int index)
        {
            return (q, arg) -> q.setQueryTimeout((Integer) arg);
>>>>>>> d2bd7253
        }
    }
}<|MERGE_RESOLUTION|>--- conflicted
+++ resolved
@@ -48,21 +48,12 @@
 
         @Override
         public SqlStatementParameterCustomizer createForParameter(Annotation annotation,
-<<<<<<< HEAD
                                                                   Class<?> sqlObjectType,
                                                                   Method method,
                                                                   Parameter param,
                                                                   int index)
         {
             return (stmt, queryTimeout) -> stmt.setQueryTimeout((Integer) queryTimeout);
-=======
-                                                         Class<?> sqlObjectType,
-                                                         Method method,
-                                                         Parameter param,
-                                                         int index)
-        {
-            return (q, arg) -> q.setQueryTimeout((Integer) arg);
->>>>>>> d2bd7253
         }
     }
 }