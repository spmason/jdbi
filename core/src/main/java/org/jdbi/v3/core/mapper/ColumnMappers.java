--- conflicted
+++ resolved
@@ -184,16 +184,10 @@
             return Optional.of(cached);
         }
 
-<<<<<<< HEAD
-        Optional<ColumnMapper<?>> mapper = factories.stream()
-                .flatMap(factory -> JdbiOptionals.stream(factory.build(type, registry)))
-                .findFirst();
-=======
         Optional<ColumnMapper<T>> mapper = factories.stream()
                 .flatMap(factory -> toStream(factory.build(type, registry)))
                 .findFirst()
                 .map(m -> (ColumnMapper<T>) m);
->>>>>>> cec2c6ce
 
         mapper.ifPresent(m -> cache.put(type, m));
 
