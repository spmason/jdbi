--- conflicted
+++ resolved
@@ -216,34 +216,14 @@
             if (anno == null) {
                 final String paramName = prefix + paramName(parameters, i, constructorProperties);
 
-<<<<<<< HEAD
-                final int columnIndex = findColumnIndex(paramName, columnNames, columnNameMatchers,
-                    () -> debugName(parameter))
-                    .orElseThrow(() -> new IllegalArgumentException(String.format(
-                        "Constructor '%s' parameter '%s' has no column in the result set. "
-                            + "Verify that the Java compiler is configured to emit parameter names, "
-                            + "that your result set has the columns expected, or annotate the "
-                            + "parameter names explicitly with @ColumnName",
-                        constructor,
-                        paramName
-                   )));
-
-                final QualifiedType type = QualifiedType.of(
-                    parameter.getParameterizedType(),
-                    getQualifyingAnnotations(parameter));
-                mappers[i] = ctx.findColumnMapperFor(type)
-                    .map(mapper -> new SingleColumnMapper<>(mapper, columnIndex + 1))
-                    .orElseThrow(() -> new IllegalArgumentException(String.format(
-                        "Could not find column mapper for type '%s' of parameter '%s' for constructor '%s'",
-                        type, paramName, constructor)));
-
-                unmatchedColumns.remove(columnNames.get(columnIndex));
-=======
                 final OptionalInt columnIndex = findColumnIndex(paramName, columnNames, columnNameMatchers,
                     () -> debugName(parameter));
+
                 if (columnIndex.isPresent()) {
                     int colIndex = columnIndex.getAsInt();
-                    final Type type = parameter.getParameterizedType();
+                    final QualifiedType type = QualifiedType.of(
+                        parameter.getParameterizedType(),
+                        getQualifyingAnnotations(parameter));
                     mappers[i] = ctx.findColumnMapperFor(type)
                         .map(mapper -> new SingleColumnMapper<>(mapper, colIndex + 1))
                         .orElseThrow(() -> new IllegalArgumentException(
@@ -256,7 +236,6 @@
                 } else {
                     unmatchedParameters.add(paramName);
                 }
->>>>>>> 44709ba5
             } else {
                 final String nestedPrefix = prefix + anno.value();
 
